# coding: utf-8
"""Classes for the analysis of electronic structures."""
from __future__ import print_function, division, unicode_literals

import sys
import os
import tempfile
import copy
import itertools
import numpy as np

from collections import OrderedDict, namedtuple, Iterable
from monty.collections import AttrDict
from monty.functools import lazy_property
from monty.bisect import find_le, find_gt
from abipy.core import constants as const
from abipy.core.func1d import Function1D
from abipy.core.kpoints import Kpoint, Kpath, IrredZone, KpointsReaderMixin, kmesh_from_mpdivs
from abipy.iotools import ETSF_Reader, Visualizer, bxsf_write
from abipy.tools import gaussian
from abipy.electrons.edos import ElectronDOS
from abipy.tools.animator import FilesAnimator

import logging
logger = logging.getLogger(__name__)


__all__ = [
    "ElectronBands",
    "ElectronBandsPlotter",
    "ElectronDosPlotter",
    "ElectronsReader",
]


class Electron(namedtuple("Electron", "spin kpoint band eig occ")):
    """
    Single-particle state.

    .. Attributes:

        spin: spin index (C convention, i.e >= 0)
        kpoint: :class:`Kpoint` object.
        band: band index. (C convention, i.e >= 0).
        eig: KS eigenvalue.
        occ: Occupation factor.

    .. note::
        Energies are in eV.
    """
    #def __eq__(self, other):
    #    return (self.spin = other.spin and 
    #            self.kpoint == other.kpoint and 
    #            self.band == other.band and 
    #            self.eig == other.eig 
                 # and self.occ == other.occ
    #            )

    #def __ne__(self, other):
    #    return not self == other

    #def __str__(self):

    @property
    def skb(self):
        """Tuple with (spin, kpoint, band)."""
        return self.spin, self.kpoint, self.band

    def copy(self):
        return Electron(**{f: copy.copy(getattr(self, f)) for f in self._fields})

    @classmethod
    def get_fields(cls, exclude=()):
        fields = list(cls._fields)
        for e in exclude:
            fields.remove(e)

        return tuple(fields)

    def asdict(self):
        """Convert self into a dict.""" 
        return super(Electron, self)._asdict()

    def to_strdict(self, fmt=None):
        """Ordered dictionary mapping fields --> strings."""
        d = self.asdict()
        for (k, v) in d.items():
            if np.iscomplexobj(v):
                if abs(v.imag) < 1.e-3:
                    d[k] = "%.2f" % v.real
                else:
                    d[k] = "%.2f%+.2fj" % (v.real, v.imag)
            elif isinstance(v, int):
                d[k] = "%d" % v
            else:
                try:
                    d[k] = "%.2f" % v
                except TypeError as exc:
                    #print("k", k, str(exc))
                    d[k] = str(v)
        return d

    @property
    def tips(self):
        """Dictionary with the description of the fields."""
        return self.__class__.TIPS()

    @classmethod
    def TIPS(cls):
        """
        Class method that returns a dictionary with the description of the fields.
        The string are extracted from the class doc string.
        """
        try:
            return cls._TIPS

        except AttributeError:
            # Parse the doc string.
            cls._TIPS = _TIPS = {}
            lines = cls.__doc__.splitlines()

            for i, line in enumerate(lines):
                if line.strip().startswith(".. Attributes"):
                    lines = lines[i+1:]
                    break

            def num_leadblanks(string):
                """Returns the number of the leading whitespaces in a string"""
                return len(string) - len(string.lstrip())

            for field in cls._fields:
                for i, line in enumerate(lines):

                    if line.strip().startswith(field + ":"):
                        nblanks = num_leadblanks(line)
                        desc = []
                        for s in lines[i+1:]:
                            if nblanks == num_leadblanks(s) or not s.strip():
                                break
                            desc.append(s.lstrip())

                        _TIPS[field] = "\n".join(desc)

            diffset = set(cls._fields) - set(_TIPS.keys())
            if diffset:
                raise RuntimeError("The following fields are not documented: %s" % str(diffset))

            return _TIPS


class ElectronTransition(object):
    """
    This object describes an electronic transition between two single-particle states.
    """
    def __init__(self, in_state, out_state):
        """
        Args:
            in_state, out_state: Initial and finale state (:class:`Electron` instances).
        """
        self.in_state = in_state
        self.out_state = out_state

    def __str__(self):
        """String representation."""
        lines = []
        app = lines.append
        app("Energy: %s [Ev]" % self.energy)
        app("Initial state: %s" % str(self.in_state))
        app("Final state: %s" % str(self.out_state))

        return "\n".join(lines)

    #def __eq__(self, other):
    #    return self.in_state == other.in_state and 
    #           self.out_state == other.out_state

    #def __ne__(self, other):
    #    return not self == other

    #def __ge__(self, other):
    #    return self.energy >=  other.energy

    @property
    def energy(self):
        """Transition energy in eV."""
        return self.out_state.eig - self.in_state.eig

    @property
    def qpoint(self):
        """k_final - k_initial"""
        return self.out_state.kpoint - self.in_state.kpoint

    @property
    def is_direct(self):
        """True if direct transition."""
        return self.in_state.kpoint == self.out_state.kpoint


class Smearing(AttrDict):
    """Stores data and information about the smearing technique."""
    _MANDATORY_KEYS = [
        "scheme",
        "occopt",
        "tsmear_ev",
    ]

    def __init__(self, *args, **kwargs):
        super(Smearing, self).__init__(*args, **kwargs)
        for mkey in self._MANDATORY_KEYS:
            if mkey not in self:
                raise ValueError("Mandatory key %s must be provided" % str(mkey))

    @property
    def has_metallic_scheme(self):
        """True if we are using a metallic scheme for occupancies."""
        return self.occopt in [3,4,5,6,7,8]


class StatParams(namedtuple("StatParams", "mean stdev min max")):
    """Named tuple with statistical parameters."""
    def __str__(self):
        return "mean = %.3f, stdev = %.3f, min = %.3f, max = %.3f [eV]" % (
            self.mean, self.stdev, self.min, self.max)


class ElectronBandsError(Exception):
    """Exceptions raised by ElectronBands."""


class ElectronBands(object):
    """This object stores the electronic band structure."""
    Error = ElectronBandsError

    @classmethod
    def from_file(cls, filepath):
        """Initialize an instance of `ElectronBands` from a netCDF file."""
        if filepath.endswith(".nc"):
            with ElectronsReader(filepath) as r:
                new = r.read_ebands()
        else:
            raise NotImplementedError("ElectronBands can only be initialized from nc files")

        assert new.__class__ == cls
        return new

    def __init__(self, nspinor, nspden, structure, kpoints, eigens, fermie, occfacts, nelect,
                 nband_sk=None, smearing=None, markers=None, widths=None):
        """
        Args:
<<<<<<< HEAD
            nspinor:
                number of spinors
            nspden:
                number of spin density components.
            structure:
                pymatgen structure.
            kpoints:
                KpointList instance.
            eigens
                Array-like object with the eigenvalues (eV) stored as [s,k,b] where s: spin , k: kpoint, b: band index
            fermie:
                Fermi level in eV
            occfacts:
                Occupation factors (same shape as eigens)
            nelect:
                Number of valence electrons in the unit cell.
            smearing:
                `Smearing` object storing information on the smearing technique.
            nband_sk:
                Array-like object with the number of bands treated at each [spin,kpoint]
                If not given, nband_sk is initialized from eigens.
            markers:
                Optional dictionary containing markers labelled by a string.
                Each marker is a list of tuple(x, y, s) where x,and y are the position 
                in the graph and s is the size of the marker.
                Used for plotting purpose e.g. QP data, energy derivatives...
            widths:
                Optional dictionary containing data used for the so-called fatbands
                Each entry is an array of shape [nsppol, nkpt, mband] giving the width
                of the band at that particular point.
                Used for plotting purpose e.g. L-projections.
=======
            structure: pymatgen structure.
            kpoints: :class:`KpointList` instance.
            eigens: Array-like object with the eigenvalues (eV) stored as [s,k,b]
                    where s: spin , k: kpoint, b: band index
            fermie: Fermi level in eV
            occfacts: Occupation factors (same shape as eigens)
            nelect: Number of valence electrons in the unit cell.
            smearing: :class:`Smearing` object storing information on the smearing technique.
            nband_sk: Array-like object with the number of bands treated at each [spin,kpoint]
                      If not given, nband_sk is initialized from eigens.
            markers: Optional dictionary containing markers labelled by a string.
                     Each marker is a list of tuple(x, y, s) where x,and y are the position
                     in the graph and s is the size of the marker.
                     Used for plotting purpose e.g. QP data, energy derivatives...
            widths: Optional dictionary containing data used for the so-called fatbands
                    Each entry is an array of shape [nsppol, nkpt, mband] giving the width
                    of the band at that particular point.
                    Used for plotting purpose e.g. L-projections.
>>>>>>> 3604e0df
        """
        self.structure = structure
        self.nspinor, self.nspden = nspinor, nspden

        # Eigenvalues and occupancies are stored in ndarrays ordered by [spin,kpt,band]
        self._eigens = np.atleast_3d(eigens)
        self._occfacts = np.atleast_3d(occfacts)
        assert self.occfacts.shape == self.occfacts.shape
        self.nsppol, self.nkpt, self.mband = self.eigens.shape

        if nband_sk is not None:
            self.nband_sk = np.array(nband_sk)
        else:
            self.nband_sk = np.array(self.nsppol*self.nkpt*[self.mband])

        self.kpoints = kpoints
        assert self.nkpt == len(self.kpoints)

        self.smearing = {} if smearing is None else smearing
        self.nelect = float(nelect)
        self.fermie = float(fermie)

        # Fix the Fermi level and use efermi as the energy zero.
        self._fix_fermie()

        if markers is not None:
            for key, xys in markers.items():
                self.set_marker(key, xys)

        if widths is not None:
            for key, width in widths.items():
                self.set_width(key, width)

<<<<<<< HEAD
    @lazy_property
    def _auto_klabels(self):
        # Find the k-point names in the pymatgen database.
        # We'll use _auto_klabels to label the point in the matplotlib plot
        # if klabels are not specified by the user.
        _auto_klabels = OrderedDict()
        for idx, kpoint in enumerate(self.kpoints):
            name = self.structure.findname_in_hsym_stars(kpoint)
            if name is not None:
                _auto_klabels[idx] = name
                if kpoint.name is None:
                    kpoint.set_name(name)
        return _auto_klabels
=======
    @classmethod
    def from_file(cls, filepath):
        """Initialize an instance of :class:`ElectronBands` from a netCDF file."""
        if filepath.endswith(".nc"):
            with ElectronsReader(filepath) as r:
                new = r.read_ebands()
        else:
            raise NotImplementedError("ElectronBands can only be initialized from nc files")

        assert new.__class__ == cls
        return new
>>>>>>> 3604e0df

    #def __repr__(self):
    #    return self.info

    def __str__(self):
        return self.info

    # Handy variables used to loop
    @property
    def spins(self):
        """Spin range"""
        return range(self.nsppol)

    @property
    def nband(self):
        try:
            return self._nband
        except AttributeError:
            assert np.all(self.nband_sk == self.nband_sk[0])
            self._nband = self.nband_sk[0,0]
            return self._nband

    @property
    def kidxs(self):
        """Range with the index of the k-points."""
        return range(self.nkpt)

    @property
    def eigens(self):
        """Eigenvalues in eV. ndarray with shape (nspin, nkpt, mband)."""
        return self._eigens

    @property
    def occfacts(self):
        """Occupation factors. ndarray with shape (nspin, nkpt, mband)."""
        return self._occfacts

    @property
    def reciprocal_lattice(self):
        """Reciprocal lattice vectors in Angstrom."""
        return self.structure.reciprocal_lattice

    @property
    def shape(self):
        """Shape of the array with the eigenvalues."""
        return self.nsppol, self.nkpt, self.mband

    @property
    def markers(self):
        try:
            return self._markers
        except AttributeError:
            return {}

    def del_marker(self, key):
        """
        Delete the entry in self.markers with the specied key. All markers are removed if key is None.
        """
        if key is not None:
            try:
                del self._markers[key]
            except AttributeError:
                pass
        else:
            try:
                del self._markers
            except AttributeError:
                pass

    def set_marker(self, key, xys, extend=False):
        """
        Set an entry in the markers dictionary.

        Args:
            key: string used to label the set of markers.
            xys: Three iterables x,y,s where x[i],y[i] gives the
                 positions of the i-th markers in the plot and s[i] is the size of the marker.
            extend: True if the values xys should be added to a pre-existing marker.
        """
        from abipy.tools.plotting_utils import Marker
        if not hasattr(self, "_markers"):
            self._markers = OrderedDict()

        if extend:
            if key not in self.markers:
                self._markers[key] = Marker(*xys)
            else:
                # Add xys to the previous marker set.
                self._markers[key].extend(*xys)
        
        else:
            if key in self.markers:
                raise ValueError("Cannot overwrite key %s in data" % key)

            self._markers[key] = Marker(*xys)

    @property
    def widths(self):
        """Widths dictionary"""
        try:
            return self._widths
        except AttributeError:
            return {}

    def del_width(self, key):
        """
        Delete the entry in self.widths with the specified key. All keys are removed if key is None.
        """
        if key is not None:
            try:
                del self._widths[key]
            except AttributeError:
                pass
        else:
            try:
                del self._widths
            except AttributeError:
                pass

    def set_width(self, key, width, overwrite=True):
        """
        Set an entry in the widths dictionary.

        Args:
            key: string used to label the set of markers.
            width: array-like of positive numbers, shape is [nsppol, nkpt, mband].
        """
        width = np.reshape(width, self.shape)

        if not hasattr(self, "_widths"):
            self._widths = OrderedDict()

        if not overwrite and key in self.widths:
            if not np.allclose(width, self.widths[key]):
                raise ValueError("Cannot overwrite key %s in data" % key)

        if np.any(np.iscomplex(width)):
            raise ValueError("Found ambiguous complex entry %s" % str(width))

        if np.any(width < 0.0):
            raise ValueError("Found negative entry in width array %s" % str(width))

        self._widths[key] = width

    @property
    def has_bzmesh(self):
        """True if the k-point sampling is homogeneous."""
        return isinstance(self.kpoints, IrredZone)

    @property
    def has_bzpath(self):
        """True if the bands are computed on a k-path."""
        return isinstance(self.kpoints, Kpath)

    def kindex(self, kpoint):
        """
        The index of the k-point in the internal list of k-points.
        Accepts: :class:`Kpoint` instance or integer.
        """
        if isinstance(kpoint, int):
            return kpoint
        else:
            return self.kpoints.index(kpoint)

    def skb_iter(self):
        """Iterator over (spin, k, band) indices."""
        for spin in self.spins:
            for k in self.kidxs:
                for band in self.nband_sk[spin,k]:
                    yield spin, k, band

    def show_bz(self, **kwargs):
        """Call `matplotlib` to show the Brillouin zone."""
        return self.structure.show_bz(**kwargs)

    def copy(self):
        """Shallow copy of self."""
        return copy.copy(self)

    def deepcopy(self):
        """Deep copy of self."""
        return copy.deepcopy(self)

    def degeneracies(self, spin, kpoint, bands_range, tol_ediff=1.e-3):
        """
        Returns a list with the indices of the degenerate bands.

        Args:
            spin: Spin index.
            kpoint: K-point index or :class:`Kpoint` object
            bands_range: List of band indices to analyze.
            tol_ediff: Tolerance on the energy difference (in eV)

        Returns:
            List of tuples [(e0, bands_e0), (e1, bands_e1, ....]
            Each tuple stores the degenerate energy and a list with the band indices.
            The band structure of silicon at Gamma, for example, will produce something like:
            [(-6.3, [0]), (5.6, [1, 2, 3]), (8.1, [4, 5, 6])]
        """
        # Find the index of the k-point
        k = self.kindex(kpoint)

        # Extract the energies we are interested in.
        bands_list = list(bands_range)
        energies = [self.eigens[spin,k,band] for band in bands_list]

        # Group bands according to their degeneracy.
        bstart, deg_ebands = bands_list[0], []
        e0, bs = energies[0], [bstart]

        for (band, e) in enumerate(energies[1:]):
            band += (bstart + 1)
            new_deg = abs(e-e0) > tol_ediff

            if new_deg:
                ebs = (e0, bs)
                deg_ebands.append(ebs)
                e0, bs = e, [band]
            else:
                bs.append(band)
        
        deg_ebands.append((e0, bs))
        return deg_ebands

    def enemin(self, spin=None, band=None):
        """Compute the minimum of the eigenvalues."""
        spin_range = self.spins
        if spin is not None:
            assert isinstance(spin, int)
            spin_range = [spin]

        my_kidxs = self.kidxs

        if band is not None:
            assert isinstance(band, int)
            my_bands = list(band)

        emin = np.inf
        for spin in spin_range:
            for k in my_kidxs:
                if band is None:
                    my_bands = range(self.nband_sk[spin,k])
                for band in my_bands:
                    e = self.eigens[spin,k,band]
                    emin = min(emin, e)
        return emin

    def enemax(self, spin=None, band=None):
        """Compute the maximum of the eigenvalues."""
        spin_range = self.spins
        if spin is not None:
            assert isinstance(spin, int)
            spin_range = [spin]

        my_kidxs = self.kidxs

        if band is not None:
            assert isinstance(band, int)
            my_bands = list(band)

        emax = -np.inf
        for spin in spin_range:
            for k in my_kidxs:
                if band is None:
                    my_bands = range(self.nband_sk[spin,k])
                for band in my_bands:
                    e = self.eigens[spin,k,band]
                    emax = max(emax, e)
        return emax

    def raw_print(self, stream=sys.stdout):
        """Print k-points and energies on stream."""
        stream.write("# Band structure energies in Ev.\n")
        stream.write("# idx   kpt_red(1:3)  ene(b1) ene(b2) ...\n")

        fmt_k = lambda k: " %.6f" % k
        fmt_e = lambda e: " %.6f" % e
        for spin in self.spins:
            stream.write("# spin = " + str(spin) + "\n")
            for (k, kpoint) in enumerate(self.kpoints):
                nb = self.nband_sk[spin,k]
                ene_sk = self.eigens[spin,k,:nb]
                st = str(k+1)
                for c in kpoint: st += fmt_k(c)
                for e in ene_sk: st += fmt_e(e)
                stream.write(st+"\n")

        stream.flush()

    def to_pymatgen(self, fermie=None):
        """
        Return a pymatgen bandstructure object.

        Args:
            fermie: Fermi energy in eV. If None, self.efermi is used.
        """
        from pymatgen.electronic_structure.core import Spin
        from pymatgen.electronic_structure.bandstructure import BandStructure, BandStructureSymmLine

        assert np.all(self.nband_sk == self.nband_sk[0,0])

        # TODO check this
        if fermie is None: fermie = self.fermie

        #eigenvals is a dict of energies for spin up and spin down
        #{Spin.up:[][],Spin.down:[][]}, the first index of the array
        #[][] refers to the band and the second to the index of the
        #kpoint. The kpoints are ordered according to the order of the
        #kpoints array. If the band structure is not spin polarized, we
        #only store one data set under Spin.up

        eigenvals = {Spin.up: self.eigens[0,:,:].T.copy().tolist()}

        if self.nsppol == 2: 
            eigenvals[Spin.down] = self.eigens[1,:,:].T.copy().tolist()

        if self.kpoints.is_path:
            labels_dict = {k.name: k.frac_coords for k in self.kpoints if k.name is not None}
            logger.info("calling pmg BandStructureSymmLine with labels_dict %s" % str(labels_dict))
            return BandStructureSymmLine(self.kpoints.frac_coords, eigenvals, self.reciprocal_lattice, fermie, labels_dict,
                                         coords_are_cartesian=False, structure=self.structure, projections=None)

        else:
            logger.info("Calling pmg BandStructure")
            return BandStructure(self.kpoints.frac_coords, eigenvals, self.reciprocal_lattice, fermie,
                                 labels_dict=None, coords_are_cartesian=False, structure=self.structure, projections=None)

    def _electron_state(self, spin, kpoint, band):
        """
        Build an instance of :class:`Electron` from the spin, kpoint and band index"""
        kidx = self.kindex(kpoint)
        return Electron(spin=spin,
                        kpoint=self.kpoints[kidx],
                        band=band,
                        eig=self.eigens[spin, kidx, band],
                        occ=self.occfacts[spin, kidx, band])

    #def from_scfrun(self):
    #    return self.iscf > 0

    #def has_occupations(self):
    #    return np.any(self.occfacts != 0.0)

    def _fix_fermie(self):
        """
        Fix the value of the Fermi level in semiconductors, set it to the HOMO level.
        """
        # Use the fermi level computed by Abinit for metals or if SCF run
        # FIXME
        #if self.use_metallic_scheme or self.from_scfrun: return
    
        # FXME This won't work if ferromagnetic semi-conductor.
        try:
            occfact = 2 if self.nsppol == 1 else 1
            esb_levels = []
            for k in self.kidxs:
                esb_view = self.eigens[:,k,:].T.ravel()
                for i, esb in enumerate(esb_view):
                    if (i+1) * occfact == self.nelect:
                        esb_levels.append(esb)
                        break
                else:
                    raise ValueError("Not enough bands to compute the position of the Fermi level!")

        except ValueError:
            return

        new_fermie = max(esb_levels)
        if abs(new_fermie - self.fermie) > 0.2:
            print("old_fermie %s, new fermie %s" % (self.fermie, new_fermie))

        # Use fermilevel as zero of energies.
        self.fermie = new_fermie
        # FIXME this is problematic since other values e.g. QP corrections
        # are expressed in terms of KS energies and I should always have
        # the fermi level to shift energies correctly. perhaps it's better if I provide
        # an option to shift the energies in the plot.
        #self._eigens = self._eigens - new_fermie 
        #self.fermie = 0.0

    @property
    def lomos(self):
        """lomo states for each spin channel as a list of nsppol :class:`Electron`."""
        lomos = self.nsppol * [None]
        for spin in self.spins:
            lomo_kidx = self.eigens[spin,:,0].argmin()
            lomos[spin] = self._electron_state(spin, lomo_kidx, 0)

        return lomos

    def lomo_sk(self, spin, kpoint):
        """
        Returns the LOMO state for the given spin, kpoint.

        Args:
            spin: Spin index
            kpoint: Index of the kpoint or :class:`Kpoint` object.
        """
        return self._electron_state(spin, kpoint, 0)

    def homo_sk(self, spin, kpoint):
        """
        Returns the HOMO state for the given spin, kpoint.
                                                           
        Args:
            spin: Spin index
            kpoint: Index of the kpoint or :class:`Kpoint` object.
        """
        k = self.kindex(kpoint)
        # Find rightmost value less than or equal to fermie.
        b = find_le(self.eigens[spin,k,:], self.fermie)
        return self._electron_state(spin, k, b)

    def lumo_sk(self, spin, kpoint):
        """
        Returns the LUMO state for the given spin, kpoint.
                                                           
        Args:
            spin: Spin index
            kpoint: Index of the kpoint or :class:`Kpoint` object.
        """
        k = self.kindex(kpoint)
        # Find leftmost value greater than fermie.
        b = find_gt(self.eigens[spin,k,:], self.fermie)
        return self._electron_state(spin, k, b)

    @property
    def homos(self):
        """homo states for each spin channel as a list of nsppol :class:`Electron`."""
        homos = self.nsppol * [None]

        for spin in self.spins:
            blist, enes = [], []
            for k in self.kidxs:
                # Find rightmost value less than or equal to fermie.
                b = find_le(self.eigens[spin,k,:], self.fermie)
                blist.append(b)
                enes.append(self.eigens[spin,k,b])

            homo_kidx = np.array(enes).argmax()
            homo_band = blist[homo_kidx]

            # Build Electron instance.
            homos[spin] = self._electron_state(spin, homo_kidx, homo_band)

        return homos

    @property
    def lumos(self):
        """lumo states for each spin channel as a list of nsppol :class:`Electron`."""
        lumos = self.nsppol * [None]
                                                                     
        for spin in self.spins:
            blist, enes = [], []
            for k in self.kidxs:
                # Find leftmost value greater than x.
                b = find_gt(self.eigens[spin,k,:], self.fermie)
                blist.append(b)
                enes.append(self.eigens[spin,k,b])
                                                                     
            lumo_kidx = np.array(enes).argmin()
            lumo_band = blist[lumo_kidx]
                                                                     
            # Build Electron instance.
            lumos[spin] = self._electron_state(spin, lumo_kidx, lumo_band)

        return lumos

    @property
    def use_metallic_scheme(self):
        """True if we are using a metallic scheme for occupancies."""
        return self.smearing.use_metallic_scheme

    #def is_metal(self, spin)
    #    """True if this spin channel is metallic."""
    #    if not self.use_metallic_scheme: return False
    #    for k in self.kidxs:
    #        # Find leftmost value greater than x.
    #        b = find_gt(self.eigens[spin,k,:], self.fermie)
    #        if self.eigens[spin,k,b] < self.fermie + 0.01:
    #            return True

    #def is_semimetal(self, spin)
    #    """True if this spin channel is semi-metal."""
    #    fun_gaps = self.fundamental_gaps
    #    for spin in self.spins:
    #       if abs(fun_gaps.ene) <  TOL_EGAP

    @property
    def bandwidths(self):
        """The bandwidth for each spin channel i.e. the energy difference (homo - lomo)."""
        return [self.homos[spin].eig - self.lomos[spin].eig for spin in self.spins]

    @property
    def fundamental_gaps(self):
        """List of :class:`ElectronTransition` with info on the fundamental gaps for each spin."""
        return [ElectronTransition(self.homos[spin], self.lumos[spin]) for spin in self.spins]

    @property
    def direct_gaps(self):
        """List of :class:`ElectronTransition` with info on the direct gaps for each spin."""
        dirgaps = self.nsppol * [None]
        for spin in self.spins:
            gaps = []
            for k in self.kidxs:
                homo_sk = self.homo_sk(spin, k)
                lumo_sk = self.lumo_sk(spin, k)
                gaps.append(lumo_sk.eig - homo_sk.eig)

            # Find the index of the k-point where the direct gap is located.
            kdir = np.array(gaps).argmin()
            dirgaps[spin] = ElectronTransition(self.homo_sk(spin, kdir), self.lumo_sk(spin, kdir))

        return dirgaps

    @property
    def info(self):
        """Human-readable string with useful info such as band gaps, position of HOMO, LOMO..."""
        dir_gaps = self.direct_gaps
        fun_gaps = self.fundamental_gaps
        widths = self.bandwidths
        lomos = self.lomos
        homos = self.homos

        lines = []
        app = lines.append

        app("Electron bands of %s" % self.structure.formula)
        app("Number of electrons %s" % self.nelect)
        app("Fermi level: %s [eV]" % self.fermie)

        def indent(s):
            return "\t" + s.replace("\n", "\n\t")

        for spin in self.spins:
            app(">>> Spin %s" % spin)
            app("Direct gap:\n %s" % indent(str(dir_gaps[spin])))
            app("Fundamental gap:\n %s" % indent(str(fun_gaps[spin])))
            app("Bandwidth: %s [eV]" % widths[spin])
            app("LOMO:\n %s" % indent(str(lomos[spin])))
            app("HOMO:\n %s" % indent(str(homos[spin])))

        return "\n".join(lines)

    def spacing(self, axis=None):
        """
        Compute the statistical parameters of the energy spacing, i.e. e[b+1] - e[b]

        Returns:
            `namedtuple` with the statistical parameters in eV
        """
        ediff = self.eigens[1:,:,:] - self.eigens[:self.mband-1,:,:]

        return StatParams(
            mean=ediff.mean(axis=axis),
            stdev=ediff.std(axis=axis),
            min=ediff.min(axis=axis), 
            max=ediff.max(axis=axis))

    def statdiff(self, other, axis=None, numpy_op=np.abs):
        """
        Compare the eigenenergies of two bands and compute the 
        statistical parameters: mean, standard deviation, min and max

        Args:
            other: :class:`BandStructure` object.
            axis:  Axis along which the statistical parameters are computed.
                   The default is to compute the parameters of the flattened array.
            numpy_op: Numpy function to apply to the difference of the eigenvalues. The
                      default computes t|self.eigens - other.eigens|.

        Returns:
            `namedtuple` with the statistical parameters in eV
        """
        ediff = numpy_op(self.eigens - other.eigens)

        return StatParams(mean=ediff.mean(axis=axis),
                          stdev=ediff.std(axis=axis),
                          min=ediff.min(axis=axis),
                          max=ediff.max(axis=axis)
                          )

    def get_edos(self, method="gaussian", step=0.1, width=0.2):
        """
        Compute the electronic DOS on a linear mesh.

        Args:
            method: String defining the method
            step: Energy step (eV) of the linear mesh.
            width: Standard deviation (eV) of the gaussian.

        Returns:
            :class:`ElectronDOS` object.
        """
        # Weights must be normalized to one.
        wsum = self.kpoints.sum_weights()
        if abs(wsum - 1) > 1.e-6:
            err_msg = "Kpoint weights should sum up to one while sum_weights is %.3f\n" % wsum
            err_msg += "The list of kpoints does not represent a homogeneous sampling of the BZ\n" 
            err_msg += str(type(self.kpoints)) + "\n" + str(self.kpoints)
            raise ValueError(err_msg)

        # Compute the linear mesh.
        e_min = self.enemin()
        e_min -= 0.1 * abs(e_min)

        e_max = self.enemax()
        e_max += 0.1 * abs(e_max)

        nw = 1 + (e_max - e_min) / step
        mesh, step = np.linspace(e_min, e_max, num=nw, endpoint=True, retstep=True)

        dos = np.zeros((self.nsppol, nw))

        if method == "gaussian":
            for spin in self.spins:
                for (k, kpoint) in enumerate(self.kpoints):
                    weight = kpoint.weight
                    for band in range(self.nband_sk[spin,k]):
                        e = self.eigens[spin,k,band]
                        dos[spin] += weight * gaussian(mesh, width, center=e)

        else:
            raise ValueError("Method %s is not supported" % method)

        return ElectronDOS(mesh, dos)

    def get_ejdos(self, spin, valence, conduction,
                  method="gaussian", step=0.1, width=0.2, mesh=None):
        """
        Compute the join density of states at q==0
            :math:`\sum_{kbv} f_{vk} (1 - f_{ck}) \delta(\omega - E_{ck} - E_{vk})`

        Args:
<<<<<<< HEAD
            spin:
                Spin index.
            valence:
                Int or iterable with the valence indices.
            conduction:
                Int or iterable with the conduction indices.
            method:
                String defining the method.
            step:
                Energy step (eV) of the linear mesh.
            width:
                Standard deviation (eV) of the gaussian.
=======
            spin: Spin index.
            valence: Int or iterable with the valence indices.
            conduction: Int or iterable with the conduction indices.
            method: String defining the method.
            step: Energy step (eV) of the linear mesh.
            width: Standard deviation (eV) of the gaussian.
>>>>>>> 3604e0df
            mesh: Frequency mesh to use. If None, the mesh is computed automatically from the eigenvalues.

        Returns:
            :class:`Function1D` object.
        """
        wsum = self.kpoints.sum_weights()
        if abs(wsum - 1) > 1.e-6:
            err_msg =  "Kpoint weights should sum up to one while sum_weights is %.3f\n" % wsum
            err_msg += "The list of kpoints does not represent a homogeneous sampling of the BZ\n" 
            err_msg += str(type(self.kpoints)) + "\n" + str(self.kpoints)
            raise ValueError(err_msg)

        if not isinstance(valence, Iterable): valence = [valence]
        if not isinstance(conduction, Iterable): conduction = [conduction]

        if mesh is None:
            # Compute the linear mesh.
            cmin, cmax = +np.inf, -np.inf
            vmin, vmax = +np.inf, -np.inf
            for c in conduction:
                cmin = min(cmin, self.eigens[spin,:,c].min())
                cmax = max(cmax, self.eigens[spin,:,c].max())
            for v in valence:
                vmin = min(vmin, self.eigens[spin,:,v].min())
                vmax = max(vmax, self.eigens[spin,:,v].max())

            e_min = cmin - vmax
            e_min -= 0.1 * abs(e_min)

            e_max = cmax - vmin
            e_max += 0.1 * abs(e_max)

            nw = 1 + (e_max - e_min) / step
            mesh, step = np.linspace(e_min, e_max, num=nw, endpoint=True, retstep=True)
        else:
            nw = len(mesh)

        jdos = np.zeros(nw)

        # Normalize the occupation factors.
        full = 2.0 if self.nsppol == 1 else 1.0

        if method == "gaussian":
            for (k, kpoint) in enumerate(self.kpoints):
                weight = kpoint.weight
                for c in conduction:
                    ec = self.eigens[spin,k,c]
                    fc = 1 - self.occfacts[spin,k,c] / full
                    for v in valence:
                        ev = self.eigens[spin,k,v]
                        fv = self.occfacts[spin,k,v] / full
                        fact = weight * fv * fc
                        jdos += fact * gaussian(mesh, width, center=ec-ev)

        else:
            raise ValueError("Method %s is not supported" % method)

        return Function1D(mesh, jdos)

    def plot_ejdosvc(self, vrange, crange, method="gaussian", step=0.1, width=0.2, cumulative=True, **kwargs):
        """
        Plot the decomposition of the joint-density of States (JDOS).

        Args:
            vrange: Int or `Iterable` with the indices of the valence bands to consider.
            crange: Int or `Iterable` with the indices of the conduction bands to consider.
            method: String defining the method.
            step: Energy step (eV) of the linear mesh.
            width: Standard deviation (eV) of the gaussian.
            cumulative: True for cumulative plots (default).

            ================  ==============================================================
            kwargs            Meaning
            ================  ==============================================================
            title             Title of the plot (Default: None).
            show              True to show the figure (Default).
            savefig           'abc.png' or 'abc.eps'* to save the figure to a file.
            ================  ==============================================================

        Returns:
            `matplotlib` figure
        """
        if not isinstance(crange, Iterable): crange = [crange]
        if not isinstance(vrange, Iterable): vrange = [vrange]

        title = kwargs.pop("title", None)
        show = kwargs.pop("show", True)
        savefig = kwargs.pop("savefig", None)

        import matplotlib.pyplot as plt

        fig = plt.figure()

        for s in self.spins:
            ax = fig.add_subplot(1, self.nsppol, s+1)

            # Get total JDOS
            tot_jdos = self.get_ejdos(s, vrange, crange, method=method, step=step, width=width)

            jdos_vc = OrderedDict()
            for v in vrange:
                for c in crange:
                    jd = self.get_ejdos(s, v, c, method=method, step=step, width=width, mesh=tot_jdos.mesh)
                    jdos_vc[(v, c)] = jd

            # Plot data for this spin.
            if cumulative:
                cmap = plt.get_cmap("jet")
                cumulative = np.zeros(len(tot_jdos))
                num_plots, i = len(jdos_vc), 0

                for (v, c), jdos in jdos_vc.items():
                    label = "val=%s --> cond=%s, s=%s" % (v, c, s)
                    color = cmap(float(i)/num_plots)
                    x, y = jdos.mesh, jdos.values
                    ax.plot(x, cumulative + y, lw=1.0, label=label, color=color)
                    ax.fill_between(x, cumulative, cumulative + y, facecolor=color, alpha=0.7)
                    cumulative += jdos.values
                    i += 1
                #tot_jdos.plot_ax(ax, color="k", lw=2, label=" Total JDOS: s=%s," % s, **kwargs)

            else:
                tot_jdos.plot_ax(ax, label="Total JDOS: s=%s," % s, **kwargs)
                for (v, c), jdos in jdos_vc.items():
                    jdos.plot_ax(ax, label="val=%s --> cond=%s, s=%s" % (v,c,s), **kwargs)

        plt.legend(loc="best")

        if title is not None: fig.suptitle(title)
        if show: plt.show()
        if savefig: fig.savefig(savefig)

        return fig

    def apply_scissors(self, scissors):
        """
        Modify the band structure with the scissors operator.

        Args:
            scissors: An instance of :class:`Scissors`.

        Returns:
            New instance of :class:`ElectronBands` with modified energies.
        """
        if self.nsppol == 1 and not isinstance(scissors, Iterable):
            scissors = [scissors]

        if self.nsppol == 2 and len(scissors) != 2:
            raise ValueError("Expecting two scissors operators for spin up and down")

        # Create new array with same shape as self.
        qp_energies = np.zeros(self.shape)

        # Calculate Quasi-particle energies with the scissors operator.
        for spin in self.spins:
            sciss = scissors[spin]
            for k in self.kidxs:
                for band in range(self.nband_sk[spin,k]):
                    e0 = self.eigens[spin,k,band]
                    try:
                        qp_ene = e0 + sciss.apply(e0)
                    except sciss.Error:
                        raise

                    # Update the energy.
                    qp_energies[spin,k,band] = qp_ene

        # Change the energies (NB: occupations and fermie are left unchanged).
        return ElectronBands(
            self.nspinor, self.nspden, self.structure, self.kpoints, qp_energies, self.fermie, self.occfacts, self.nelect, 
            nband_sk=self.nband_sk, smearing=self.smearing, markers=self.markers)

    def plot(self, klabels=None, band_range=None, marker=None, width=None, **kwargs):
        """
        Plot the band structure.

        Args:
            klabels: dictionary whose keys are tuple with the reduced
                     coordinates of the k-points. The values are the labels.
                     e.g. klabels = { (0.0,0.0,0.0):"$\Gamma$", (0.5,0,0):"L" }.
            band_range: Tuple specifying the minimum and maximum band to plot (default: all bands are plotted)
            marker: String defining the marker to plot. Accepts the syntax "markername:fact" where
                    fact is a float used to scale the marker size.
            width: String defining the width to plot. Accepts the syntax "widthname:fact" where
                   fact is a float used to scale the stripe size.

        ==============  ==============================================================
        kwargs          Meaning
        ==============  ==============================================================
        title           Title of the plot (Default: None).
        show            True to show the figure (Default).
        savefig         'abc.png' or 'abc.eps'* to save the figure to a file.
        ==============  ==============================================================

        Returns:
            `matplotlib` figure
        """
        title = kwargs.pop("title", None)
        show = kwargs.pop("show", True)
        savefig = kwargs.pop("savefig", None)

        # Select the band range.
        if band_range is None:
            band_range = range(self.mband)
        else:
            band_range = range(band_range[0], band_range[1], 1)

        import matplotlib.pyplot as plt
        fig = plt.figure()
        ax = fig.add_subplot(1,1,1)

        # Decorate the axis (e.g add ticks and labels).
        self.decorate_ax(ax, klabels=klabels, title=title)

        # Plot the band energies.
        for spin in self.spins:
            if spin == 0:
                opts = {"color": "black", "linewidth": 2.0}
            else:
                opts = {"color": "red", "linewidth": 2.0}

            for band in band_range:
                self.plot_ax(ax, spin=spin, band=band, **opts)

        # Add markers to the plot.
        if marker is not None:
            try:
                key, fact = marker.split(":")
            except ValueError:
                key = marker
                fact = 1
            fact = float(fact)

            self.plot_marker_ax(ax, key, fact=fact)

        # Plot fatbands.
        if width is not None:
            try:
                key, fact = width.split(":")
            except ValueError:
                key = width
                fact = 1

            self.plot_width_ax(ax, key, fact=fact)

        if show: plt.show()
        if savefig is not None: fig.savefig(savefig)

        return fig

    def plot_fatbands(self, klabels=None, **kwargs):  #colormap="jet", max_stripe_width_mev=3.0, qlabels=None, **kwargs):
        """
        Plot the electronic fatbands.

        Args:
            klabels: Dictionary whose keys are tuple with the reduced coordinates of the k-points.
                     The values are the labels. e.g. klabels = { (0.0,0.0,0.0):"$\Gamma$", (0.5,0,0):"L" }.
            band_range: Tuple specifying the minimum and maximum band to plot (default: all bands are plotted)
            width: String defining the width to plot. accepts the syntax "widthname:fact" where
                   fact is a float used to scale the stripe size.

        ==============  ==============================================================
        kwargs          Meaning
        ==============  ==============================================================
        title           Title of the plot (Default: None).
        show            True to show the figure (Default).
        savefig         'abc.png' or 'abc.eps'* to save the figure to a file.
        ==============  ==============================================================

        Returns:
            `matplotlib` figure
        """
        title = kwargs.pop("title", None)
        show = kwargs.pop("show", True)
        savefig = kwargs.pop("savefig", None)

        # Build grid of plots.
        num_plots, ncols, nrows = len(self.widths), 1, 1
        if num_plots > 1:
            ncols = 2
            nrows = (num_plots//ncols) + (num_plots % ncols)

        import matplotlib.pyplot as plt
        fig, ax_list = plt.subplots(nrows=nrows, ncols=ncols, sharex=True, squeeze=False)
        ax_list = ax_list.ravel()

        for (ax, key) in zip(ax_list, self.widths):
            # Decorate the axis
            self.decorate_ax(ax, klabels=klabels, title=key)

            # Plot the energies.
            self.plot_ax(ax)

            # Add width around each band.
            self.plot_width_ax(ax, key)

        if title is not None: fig.suptitle(title)
        if show: plt.show()
        if savefig is not None: fig.savefig(savefig)
                                 
        return fig

    def decorate_ax(self, ax, **kwargs):
        title = kwargs.pop("title", None)
        if title is not None:
            ax.set_title(title)

        ax.grid(True)
        ax.set_xlabel('k-point')
        ax.set_ylabel('Energy [eV]')

        # FIXME:
        # This causes the annoying warning
        #UserWarning: No labeled objects found. Use label='...' kwarg on individual plots.
        # perhaps a method ax_finalize?
        #ax.legend(loc="best", shadow=True)

        # Set ticks and labels.
        ticks, labels = self._make_ticks_and_labels(kwargs.pop("klabels", None))

        if ticks:
            ax.set_xticks(ticks, minor=False)
            ax.set_xticklabels(labels, fontdict=None, minor=False)

    def plot_ax(self, ax, spin=None, band=None, **kwargs):
        """Helper function to plot the energies for (spin,band) on the axis ax."""
        spin_range = range(self.nsppol) if spin is None else [spin]
        band_range = range(self.mband) if band is None else [band]

        # Disable labels.
        if "label" not in kwargs:
            kwargs["label"] = "_no_legend_" # Actively suppress.

        xx, lines = range(self.nkpt), []
        for spin in spin_range:
            for band in band_range:
                yy = self.eigens[spin,:,band]
                lines.extend(ax.plot(xx, yy, **kwargs))

        return lines

    def plot_width_ax(self, ax, key, spin=None, band=None, fact=1.0, **kwargs):
        """Helper function to plot fatbands for the given (spin,band) on the axis ax."""
        spin_range = range(self.nsppol) if spin is None else [spin]
        band_range = range(self.mband) if band is None else [band]

        facecolor = kwargs.pop("facecolor", "blue")
        alpha = kwargs.pop("alpha", 0.7)

        x, width = range(self.nkpt), fact * self.widths[key]

        for spin in spin_range:
            for band in band_range:
                y, w = self.eigens[spin,:,band], width[spin,:,band] * fact
                ax.fill_between(x, y-w/2, y+w/2, facecolor=facecolor, alpha=alpha)

    def plot_marker_ax(self, ax, key, fact=1.0):
        """Helper function to plot the markers on the axis ax."""
        pos, neg = self.markers[key].posneg_marker()

        # Use different symbols depending on the value of s.
        # Cannot use negative s.
        if pos:
            ax.scatter(pos.x, pos.y, s=np.abs(pos.s)*fact, marker="^", label=key + " >0")

        if neg:
            ax.scatter(neg.x, neg.y, s=np.abs(neg.s)*fact, marker="v", label=key + " <0")

    def _make_ticks_and_labels(self, klabels):
        """Return ticks and labels from the mapping qlabels."""
        if klabels is not None:
            d = OrderedDict()
            for (kcoord, kname) in klabels.items():
                # Build Kpoint instance.
                ktick = Kpoint(kcoord, self.reciprocal_lattice)
                for (idx, kpt) in enumerate(self.kpoints):
                    if ktick == kpt: 
                        d[idx] = kname

        else:
            d = self._auto_klabels

        # Return ticks, labels
        return list(d.keys()), list(d.values())

    def plot_with_edos(self, dos, klabels=None, **kwargs):
        """
        Plot the band structure and the DOS.

        Args:
            dos: An instance of :class:`ElectronDOS`.
            klabels: dictionary whose keys are tuple with the reduced coordinates of the k-points.
                     The values are the labels. e.g. klabels = {(0.0,0.0,0.0): "$\Gamma$", (0.5,0,0): "L"}.

        ==============  ==============================================================
        kwargs          Meaning
        ==============  ==============================================================
        title           Title of the plot (Default: None).
        show            True to show the figure (Default).
        savefig         'abc.png' or 'abc.eps'* to save the figure to a file.
        ==============  ==============================================================

        Returns:
            `matplotlib` figure.
        """
        title = kwargs.pop("title", None)
        show = kwargs.pop("show", True)
        savefig = kwargs.pop("savefig", None)

        import matplotlib.pyplot as plt
        from matplotlib.gridspec import GridSpec

        gspec = GridSpec(1, 2, width_ratios=[2, 1])
        ax1 = plt.subplot(gspec[0])
        # Align bands and DOS.
        ax2 = plt.subplot(gspec[1], sharey=ax1)

        if not kwargs:
            kwargs = {"color": "black", "linewidth": 2.0}

        # Plot the band structure
        for spin in self.spins:
            for band in range(self.mband):
                self.plot_ax(ax1, spin=spin, band=band, **kwargs)

        self.decorate_ax(ax1, klabels=klabels)

        emin = np.min(self.eigens)
        emin -= 0.05 * abs(emin)

        emax = np.max(self.eigens)
        emax += 0.05 * abs(emax)
        ax1.yaxis.set_view_interval(emin, emax)

        # Plot the DOS
        dos.plot_ax(ax2, exchange_xy=True, **kwargs)

        ax2.grid(True)
        ax2.yaxis.set_ticks_position("right")
        ax2.yaxis.set_label_position("right")

        fig = plt.gcf()

        if title: fig.suptitle(title)
        if show: plt.show()
        if savefig is not None: fig.savefig(savefig)

        return fig

    def export_bxsf(self, filepath):
        """
        Export the full band structure on filepath in the BXSF format
        suitable for the visualization of the Fermi surface.
        """
        # Sanity check.
        errors = []
        eapp = errors.append

        if np.any(self.nband_sk != self.nband_sk[0,0]):
            eapp("nband must be constant")

        # TODO
        #if not self.has_omesh:
        #    eapp("An homogeneous sampling is needed for the Fermi surface")

        if not np.allclose(self.kpoints.shifts, 0.0):
            eapp("shifted meshes are not supported by Xcryden")

        if errors:
            raise ValueError("\n".join(errors))

        if "." not in filepath:
            raise ValueError("Cannot detect file extension in path %s: " % filepath)

        tokens = filepath.strip().split(".")
        ext = tokens[-1]

        if not tokens[0]:
            # fname == ".ext" ==> Create temporary file.
            path = tempfile.mkstemp(suffix="."+ext, text=True)[1]

        # Xcrysden requires points in the unit cell and the mesh must include the periodic images hence use pbc=True.
        ndivs = self.kpoints.mpdivs

        ibz_arr = self.kpoints.to_array()
        #print("ibz_arr", ibz_arr)

        ebands3d = EBands3D(self.structure, 
                            ibz_arr=self.kpoints.to_array(), ene_ibz=self.eigens, 
                            ndivs=ndivs, shifts=self.kpoints.shifts, 
                            pbc=True, order="unit_cell")

        # Symmetrize bands in the unit cell.
        emesh_sbk = ebands3d.get_emesh_sbk()

        #print(self.nband, ndivs+1)
        with open(filepath, "w") as fh:
            bxsf_write(fh, self.structure, self.nsppol, self.nband, ndivs+1, emesh_sbk, self.fermie, unit="eV")

        return Visualizer.from_file(filepath)

    def derivatives(self, spin, band, order=1, acc=4, asmarker=None):
        """Compute the derivative of the eigenvalues along the path."""
        if self.has_bzpath:
            # Extract the branch.
            branch = self.eigens[spin,:,band]

            # Simulate free-electron bands. This will produce all(effective masses == 1)
            #branch = [0.5 * Ha_eV * (k.norm * Bohr_Ang)**2 for k in self.kpoints]

            # Compute derivatives by finite differences.
            ders_onlines = self.kpoints.finite_diff(branch, order=order, acc=acc)

            if asmarker is None:
                return ders_onlines
            else:
                x, y, s = [], [], []
                for i, line in enumerate(self.kpoints.lines):
                    #print(line)
                    x.extend(line)
                    y.extend(branch[line])
                    s.extend(ders_onlines[i])
                    assert len(x) == len(y) == len(s)

                self.set_marker(asmarker, (x,y,s))
                return x, y, s

        else:
            raise ValueError("Derivatives on homogeneous k-meshes are not supported yet")

    def effective_masses(self, spin, band, acc=4):
        """Compute the effective masses."""
        ders2 = self.derivatives(spin, band, acc=acc) * const.eV_to_Ha / const.bohr_to_ang**2
        return 1.0/ders2


class ElectronBandsPlotter(object):
    """
    Class for plotting electronic band structure and DOSes.
    Supports plots on the same graph or separated plots.

    Usage example:

    .. code-block:: python
        
        plotter = ElectronBandsPlotter()
        plotter.add_ebands_from_file("foo.nc", label="foo bands")
        plotter.add_ebands_from_file("bar.nc", label="bar bands")
        plotter.plot()
    """
    _LINE_COLORS = ["b", "r",]
    _LINE_STYLES = ["-",":","--","-.",]
    _LINE_WIDTHS = [2,]

    def __init__(self):
        self._bands_dict = OrderedDict()
        self._edoses_dict = OrderedDict()

    @property
    def bands_dict(self):
        """Dictionary with the mapping label --> ebands."""
        return self._bands_dict

    @property
    def edoses_dict(self):
        """Dictionary with the mapping label --> edos."""
        return self._edoses_dict

    @property
    def ebands_list(self):
<<<<<<< HEAD
        """"List of `ElectronBands`."""
        return list(self._bands_dict.values())
=======
        """"List of :class:`ElectronBands`."""
        return list(self._bands.values())
>>>>>>> 3604e0df

    @property
    def edoses_list(self):
        """"List of :class:`ElectronDos`."""
        return list(self._edoses_dict.values())

    def iter_lineopt(self):
        """Generates style options for lines."""
        for o in itertools.product( self._LINE_WIDTHS,  self._LINE_STYLES, self._LINE_COLORS):
            yield {"linewidth": o[0], "linestyle": o[1], "color": o[2]}

    def add_ebands_from_file(self, filepath, label=None):
        """
        Adds a band structure for plotting. Reads data from a Netcdfile
        """
        from abipy.abilab import abiopen
        with abiopen(filepath) as ncfile:
            if label is None:
                label = ncfile.filepath
            self.add_ebands(label, ncfile.ebands)

    def add_ebands(self, label, bands, dos=None):
        """
        Adds a band structure for plotting.

        Args:
            label: label for the bands. Must be unique.
            bands: :class:`ElectronBands` object.
            dos: :class:`ElectronDos` object.
        """
        if label in self._bands_dict:
            raise ValueError("label %s is already in %s" % (label, self._bands_dict.keys()))

        self._bands_dict[label] = bands

        if dos is not None:
            self.edoses_dict[label] = dos

    def add_ebands_list(self, labels, bands_list, dos_list=None):
        """
        Add a list of Bands and DOSes.

        Args:
            labels: List of labels.
            bands_list: List of :class:`ElectronBands` objects.
            dos_list: List of :class:`ElectronDos` objects.
        """
        assert len(labels) == len(bands_list)

        if dos_list is None:
            for label, bands in zip(labels, bands_list):
                self.add_ebands(label, bands)
        else:
            assert len(dos_list) == len(bands_list)
            for label, bands, dos in zip(labels, bands_list, dos_list):
                self.add_ebands(label, bands, dos=dos)

    def bands_statdiff(self, ref=0):
        """
<<<<<<< HEAD
        Compare the reference bands with index ref with the other bands  stored in the plotter.
=======
        Compare the reference bands with index ref with the other bands stored in the plotter.
>>>>>>> 3604e0df
        """
        for i, label in enumerate(self._bands_dict.keys()):
            if i == ref:
                ref_label = label
                break
        else:
            raise ValueError("ref index %s is > number of bands" % ref)

        ref_bands = self._bands_dict[ref_label]

        text = []
        for (label, bands) in self._bands_dict.items():
            if label == ref_label: continue
            stat = ref_bands.statdiff(bands)
            text.append(str(stat))

        return "\n\n".join(text)

    def plot(self, klabels=None, **kwargs):
        """
        Plot the band structure and the DOS.

        Args:
            klabels: dictionary whose keys are tuple with the reduced
                     coordinates of the k-points. The values are the labels.
                     e.g. klabels = {(0.0,0.0,0.0): "$\Gamma$", (0.5,0,0): "L"}.

        ==============  ==============================================================
        kwargs          Meaning
        ==============  ==============================================================
        title           Title of the plot (Default: None).
        show            True to show the figure (Default).
        savefig         'abc.png' or 'abc.eps'* to save the figure to a file.
        xlim            x-axis limits. None (default) for automatic determination.
        ylim            y-axis limits. None (default) for automatic determination.
        ==============  ==============================================================

        Returns:
            matplotlib figure.
        """
        title = kwargs.pop("title", None)
        show = kwargs.pop("show", True)
        savefig = kwargs.pop("savefig", None)

        import matplotlib.pyplot as plt
        from matplotlib.gridspec import GridSpec

        # Build grid of plots.
        if self.edoses_dict:
            gspec = GridSpec(1, 2, width_ratios=[2, 1])
            ax1 = plt.subplot(gspec[0])
            # Align bands and DOS.
            ax2 = plt.subplot(gspec[1], sharey=ax1)
            ax_list = [ax1, ax2]
            fig = plt.gcf()
        else:
            fig = plt.figure()
            ax1 = fig.add_subplot(111)
            ax_list = [ax1]

        if title is not None: fig.suptitle(title)

        for ax in ax_list:
            ax.grid(True)

        ylim = kwargs.pop("ylim", None)
        if ylim is not None:
            [ax.set_ylim(ylim) for ax in ax_list]

        # Plot bands.
        lines, legends = [], []
        my_kwargs, opts_label = kwargs.copy(), {}
        i = -1
        for (label, bands), lineopt in zip(self._bands_dict.items(), self.iter_lineopt()):
            i += 1
            my_kwargs.update(lineopt)
            opts_label[label] = my_kwargs.copy()

            l = bands.plot_ax(ax1, spin=None, band=None, **my_kwargs)
            lines.append(l[0])

            # Use relative paths if label is a file.
            if os.path.isfile(label):
                legends.append("%s" % os.path.relpath(label))
            else:
                legends.append("%s" % label)

            # Set ticks and labels, legends.
            if i == 0:
                bands.decorate_ax(ax)

        ax.legend(lines, legends, loc='best', shadow=True)

        # Add DOSes
        if self.edoses_dict:
            ax = ax_list[1]
            for (label, dos) in self.edoses_dict.items():
                dos.plot_ax(ax, exchange_xy=True, **opts_label[label])

        if show: plt.show()
        if savefig is not None: fig.savefig(savefig)

        return fig

    def animate_files(self, **kwargs):
        """
        See http://visvis.googlecode.com/hg/vvmovie/images2gif.py for a (much better) approach
        """
        animator = FilesAnimator()
        figures = OrderedDict()

        for label, bands in self.bands_dict.items():
            if self.edoses_dict:
                fig = bands.plot_with_edos(self.edoses_dict[label], show=False)
            else:
                fig = bands.plot(show=False)

            figures[label] = fig

        animator.add_figures(labels=figures.keys(), figure_list=figures.values())
        return animator.animate(**kwargs)

    def animate(self, **kwargs):
        """
        See http://jakevdp.github.io/blog/2012/08/18/matplotlib-animation-tutorial/
        """
        import matplotlib.pyplot as plt
        import matplotlib.animation as animation

        fig, ax = plt.subplots()
        bands = list(self.bands_dict.values())

        plot_opts = {"color": "black", "linewidth": 2.0}

        def cbk_animate(i):
            #line.set_ydata(np.sin(x+i/10.0))  # update the data
            #print("in animate with %d" % i)
            return bands[i].plot_ax(ax, spin=None, band=None, **plot_opts)
            #lines = bands[i].plot_ax(ax, spin=None, band=None)
            #line = lines[0]
            #return line

        # initialization function: plot the background of each frame
        def init():
            return bands[0].plot_ax(ax, spin=None, band=None, **plot_opts)
            #line.set_data([], [])
            #return line,

        anim = animation.FuncAnimation(fig, cbk_animate, frames=len(bands), interval=250, blit=True, init_func=init)

        #anim.save('im.mp4', metadata={'artist':'gmatteo'})

        if kwargs.get("show", True): plt.show()

        return anim


class ElectronDosPlotter(object):
    """
    Class for plotting electronic DOSes.

    Usage example:

    .. code-block:: python
        
        plotter = ElectronDosPlotter()
        plotter.add_edos_from_file("foo.nc", label="foo dos")
        plotter.add_edos_from_file("bar.nc", label="bar dos")
        plotter.plot()
    """
    #_LINE_COLORS = ["b", "r",]
    #_LINE_STYLES = ["-",":","--","-.",]
    #_LINE_WIDTHS = [2,]

    def __init__(self):
        self._edoses_dict = OrderedDict()

    #def iter_lineopt(self):
    #    """Generates style options for lines."""
    #    for o in itertools.product( self._LINE_WIDTHS,  self._LINE_STYLES, self._LINE_COLORS):
    #        yield {"linewidth": o[0], "linestyle": o[1], "color": o[2]}

    @property
    def edoses_dict(self):
        """Dictionary with the DOSes"""
        return self._edoses_dict

    @property
    def edoses(self):
        """List of DOSes"""
        return list(self._edoses_dict.values())

    def add_edos_from_file(self, filepath, label=None, method="gaussian", step=0.1, width=0.2):
        """
        Adds a dos for plotting. Reads data from a Netcd file
        """
        from abipy.abilab import abiopen
        with abiopen(filepath) as ncfile:
            ebands = ncfile.ebands

        edos = ebands.get_edos(method=method, step=step, width=width)
        if label is None: label = filepath
        self.add_edos(label, edos)

    def add_edos(self, label, edos):
        """
        Adds a DOS for plotting.

        Args:
            label: label for the DOS. Must be unique.
            dos: :class:`ElectronDos` object.
        """
        if label in self.edoses_dict:
            raise ValueError("label %s is already in %s" % (label, self._edoses_dict.keys()))

        self._edoses_dict[label] = edos

    def plot(self, **kwargs):
        """
        Plot the band structure and the DOS.

        ==============  ==============================================================
        kwargs          Meaning
        ==============  ==============================================================
        title           Title of the plot (Default: None).
        show            True to show the figure (Default).
        savefig         'abc.png' or 'abc.eps'* to save the figure to a file.
        ==============  ==============================================================

        Returns:
            `matplotlib` figure.
        """
        title = kwargs.pop("title", None)
        show = kwargs.pop("show", True)
        savefig = kwargs.pop("savefig", None)

        import matplotlib.pyplot as plt

        fig = plt.figure()
        ax = fig.add_subplot(1, 1, 1)

        for (label, dos) in self.edoses_dict.items():
            # Use relative paths if label is a file.
            if os.path.isfile(label):
                label = os.path.relpath(label)

            dos.plot_ax(ax, label=label)

        ax.grid(True)
        ax.set_xlabel("Energy [eV]")
        ax.set_ylabel("DOS")
        ax.legend(loc="best")

        if title is not None: fig.suptitle(title)
        if show: plt.show()
        if savefig is not None: fig.savefig(savefig)

        return fig

    #def animate(self, **kwargs):
    #    animator = Animator()
    #    tmpdir = tempfile.mkdtemp()
    #
    #    for (label, dos) in self.edoses_dict.items():
    #        savefig = os.path.join(tmpdir, label + ".png")
    #        dos.plot(show=False, savefig=savefig)
    #        animator.add_figure(label, savefig)
    #    return animator.animate(**kwargs)


class ElectronsReader(ETSF_Reader, KpointsReaderMixin):
    """
    This object reads band structure data from a netcdf file written
    according to the ETSF-IO specifications.
    """
    def read_ebands(self):
        """
        Returns an instance of :class:`ElectronBands`. Main entry point for client code
        """
        return ElectronBands(
            # FIXME
            nspinor=self.read_nspinor(),
            nspden=self.read_nspden(),
            structure=self.read_structure(),
            kpoints=self.read_kpoints(),
            eigens=self.read_eigenvalues(),
            fermie=self.read_fermie(),
            occfacts=self.read_occupations(),
            nelect=self.read_nelect(),
            nband_sk=self.read_nband_sk(),
            smearing=self.read_smearing(),
            )

    def read_nband_sk(self):
        """Array with the number of bands indexed by [s,k]."""
        return self.read_value("number_of_states")

    def read_nspinor(self):
        """Number of spinors."""
        return self.read_dimvalue("number_of_spinor_components")

    def read_nspden(self):
        """Number of spin-density components"""
        return self.read_dimvalue("number_of_components")

    def read_tsmear(self):
        return self.read_value("smearing_width")

    def read_eigenvalues(self):
        """Eigenvalues in eV."""
        return const.ArrayWithUnit(self.read_value("eigenvalues"), "Ha").to("eV")

    def read_occupations(self):
        """Occupancies."""
        return self.read_value("occupations")

    def read_fermie(self):
        """Fermi level in eV."""
        return const.Energy(self.read_value("fermi_energy"), "Ha").to("eV")

    def read_nelect(self):
        """Number of valence electrons."""
        return self.read_value("number_of_electrons")

    def read_smearing(self):
        """Returns a :class:`Smearing` instance with info on the smearing technique."""
        occopt = self.read_value("occopt")

        try:
            scheme = "".join(c for c in self.read_value("smearing_scheme"))
        except TypeError:
            scheme = None

        # FIXME there's a problem in smearing_scheme
        if scheme is None:
            logger.warning("warning: scheme is None, occopt %s" % occopt)

        return Smearing(
            scheme=scheme,
            occopt=occopt,
            tsmear_ev=const.Energy(self.read_value("smearing_width"), "Ha").to("eV")
        )

    #def read_xcinfo(self):
    #   """Returns a dictionary with info on the XC functional."""
    #    return XcInfo.from_ixc(self.read_value("ixc"))


class EBands3D(object):
    """This object symmetrizes the band energies in the full Brillouin zone.""" 
    def __init__(self, structure, ibz_arr, ene_ibz, ndivs, shifts, pbc=False, order="unit_cell"):
        """
        Args:
            structure:
                `Structure` object.
            ibz_arr:
                `ndarray` with the k-points in the IBZ in reduced coordinates.
            ene_ibz:
                Energies in the IBZ. shape = (nsppol, nk_ibz, nband)
            ndivs:
                Number of divisions used to generate the k-mesh
            shifts:
                List of shifts used to generate the k-mesh
            pbc=
                True if periodic boundary conditions should be enfored
                during the generation of the k-mesh
            order:
                String defining the order of the k-point in the k-mesh.
                "unit_cell":
                    Point are located in the unit_cell, i.e kx in [0, 1]
                "bz":
                    Point are located in the Brilluoin zone, i.e kx in [-1/2, 1/2].
        """
        self.ibz_arr = ibz_arr
        self.ene_ibz = np.atleast_3d(ene_ibz)
        self.nsppol, self.nkibz, self.nband = self.ene_ibz.shape

        self.ndivs, self.shifts = ndivs, np.atleast_2d(shifts)
        self.pbc, self.order = pbc, order

        # Compute the full list of k-points according to order.
        self.bz_arr = kmesh_from_mpdivs(self.ndivs, shifts, pbc=pbc, order=order)

        # Compute the mapping bz --> ibz
        from abipy.extensions.klib import map_bz2ibz
        self.bz2ibz = map_bz2ibz(structure, self.bz_arr, self.ibz_arr)

        #for ik_bz, ik_ibz in enumerate(self.bz2ibz):
        #   print(ik_bz, ">>>", ik_ibz)

        if np.any(self.bz2ibz == -1):
            raise ValueError("-1 found")

    @property
    def spins(self):
        """Used to iterate over spin indices."""
        return range(self.nsppol)

    @property
    def bands(self):
        """Used to iterate over bands"""
        return range(self.nband)

    @property
    def len_bz(self):
        """Number of point in the full bz."""
        return len(self.bz_arr)

    def get_emesh_sbk(self):
        """
        Returns a `ndarray` with shape [nsppol, nband, len_bz] with
        the eigevanalues in the full zone.
        """
        emesh_sbk = np.empty((self.nsppol, self.nband, self.len_bz))

        for spin in self.spins:
            for band in self.bands:
                emesh_sbk[spin,band,:] = self.get_emesh_k(spin, band)

        return emesh_sbk

    def get_emesh_k(self, spin, band):
        """
        Return a `ndarray` with shape [len_bz] with
        the energies in the full zone for given spin and band.
        """
        emesh_k = np.empty(self.len_bz)

        ene_ibz = self.ene_ibz[spin,:,band]
        # e_{Sk} = e_{k}
        for ik_bz in range(self.len_bz):
           ik_ibz = self.bz2ibz[ik_bz]
           #print(ik_bz, ">>>", ik_ibz)
           emesh_k[ik_bz] = self.ene_ibz[spin,ik_ibz,band]

        return emesh_k

    #def plane_cut(self, values_ibz):
    #    """
    #    Symmetrize values in the IBZ to have them on the full BZ, then
    #    select a slice along the specified plane E.g. plane = (1,1,0).
    #    """
    #    assert len(values_ibz) == len(self)
    #    #indices =
    #    z0 = 0
    #    plane = np.empty((self.nx, self.ny))
                                                                        
    #    kx, ky = range(self.nx), range(self.ny)
    #    for x in kx:
    #        for y in ky:
    #            ibz_idx = self.map_xyz2ibz[x, y, z0]
    #            plane[x, y] = values_ibz[ibz_idx]
                                                                        
    #    kx, ky = np.meshgrid(kx, ky)
    #    return kx, ky, plane


#class NestingFactor(object):
#
#    def __init__(self, ebands):
#
#        self.ebands = ebands
#
#        # Check whether k-points form a homogeneous sampling.
#        if not ebands.has_bzmesh:
#            err_msg = "The computation of the nesting factor requires a homogeneous k-point sampling"
#            raise ValueError(err_msg)
#
#    @classmethod
#    def from_file(cls, filepath):
#        """
#        Initialize the object from a netcdf file containing an electronic band structure.
#        """
#        return cls(ElectronBands.from_file(filepath))
#
#    def compute_nesting(self, qpath):
#        mesh, values = None, None
#        return Function1D(mesh, values)
#
#    def plot(self, qpath):
#        nesting = self.compute_nesting(qpath)
#        nesting.plot()<|MERGE_RESOLUTION|>--- conflicted
+++ resolved
@@ -233,7 +233,7 @@
 
     @classmethod
     def from_file(cls, filepath):
-        """Initialize an instance of `ElectronBands` from a netCDF file."""
+        """Initialize an instance of :class:`ElectronBands` from a netCDF file."""
         if filepath.endswith(".nc"):
             with ElectronsReader(filepath) as r:
                 new = r.read_ebands()
@@ -247,39 +247,6 @@
                  nband_sk=None, smearing=None, markers=None, widths=None):
         """
         Args:
-<<<<<<< HEAD
-            nspinor:
-                number of spinors
-            nspden:
-                number of spin density components.
-            structure:
-                pymatgen structure.
-            kpoints:
-                KpointList instance.
-            eigens
-                Array-like object with the eigenvalues (eV) stored as [s,k,b] where s: spin , k: kpoint, b: band index
-            fermie:
-                Fermi level in eV
-            occfacts:
-                Occupation factors (same shape as eigens)
-            nelect:
-                Number of valence electrons in the unit cell.
-            smearing:
-                `Smearing` object storing information on the smearing technique.
-            nband_sk:
-                Array-like object with the number of bands treated at each [spin,kpoint]
-                If not given, nband_sk is initialized from eigens.
-            markers:
-                Optional dictionary containing markers labelled by a string.
-                Each marker is a list of tuple(x, y, s) where x,and y are the position 
-                in the graph and s is the size of the marker.
-                Used for plotting purpose e.g. QP data, energy derivatives...
-            widths:
-                Optional dictionary containing data used for the so-called fatbands
-                Each entry is an array of shape [nsppol, nkpt, mband] giving the width
-                of the band at that particular point.
-                Used for plotting purpose e.g. L-projections.
-=======
             structure: pymatgen structure.
             kpoints: :class:`KpointList` instance.
             eigens: Array-like object with the eigenvalues (eV) stored as [s,k,b]
@@ -298,7 +265,6 @@
                     Each entry is an array of shape [nsppol, nkpt, mband] giving the width
                     of the band at that particular point.
                     Used for plotting purpose e.g. L-projections.
->>>>>>> 3604e0df
         """
         self.structure = structure
         self.nspinor, self.nspden = nspinor, nspden
@@ -332,7 +298,6 @@
             for key, width in widths.items():
                 self.set_width(key, width)
 
-<<<<<<< HEAD
     @lazy_property
     def _auto_klabels(self):
         # Find the k-point names in the pymatgen database.
@@ -346,19 +311,6 @@
                 if kpoint.name is None:
                     kpoint.set_name(name)
         return _auto_klabels
-=======
-    @classmethod
-    def from_file(cls, filepath):
-        """Initialize an instance of :class:`ElectronBands` from a netCDF file."""
-        if filepath.endswith(".nc"):
-            with ElectronsReader(filepath) as r:
-                new = r.read_ebands()
-        else:
-            raise NotImplementedError("ElectronBands can only be initialized from nc files")
-
-        assert new.__class__ == cls
-        return new
->>>>>>> 3604e0df
 
     #def __repr__(self):
     #    return self.info
@@ -993,27 +945,12 @@
             :math:`\sum_{kbv} f_{vk} (1 - f_{ck}) \delta(\omega - E_{ck} - E_{vk})`
 
         Args:
-<<<<<<< HEAD
-            spin:
-                Spin index.
-            valence:
-                Int or iterable with the valence indices.
-            conduction:
-                Int or iterable with the conduction indices.
-            method:
-                String defining the method.
-            step:
-                Energy step (eV) of the linear mesh.
-            width:
-                Standard deviation (eV) of the gaussian.
-=======
             spin: Spin index.
             valence: Int or iterable with the valence indices.
             conduction: Int or iterable with the conduction indices.
             method: String defining the method.
             step: Energy step (eV) of the linear mesh.
             width: Standard deviation (eV) of the gaussian.
->>>>>>> 3604e0df
             mesh: Frequency mesh to use. If None, the mesh is computed automatically from the eigenvalues.
 
         Returns:
@@ -1584,13 +1521,8 @@
 
     @property
     def ebands_list(self):
-<<<<<<< HEAD
-        """"List of `ElectronBands`."""
+        """"List of `:class:ElectronBands`."""
         return list(self._bands_dict.values())
-=======
-        """"List of :class:`ElectronBands`."""
-        return list(self._bands.values())
->>>>>>> 3604e0df
 
     @property
     def edoses_list(self):
@@ -1650,11 +1582,7 @@
 
     def bands_statdiff(self, ref=0):
         """
-<<<<<<< HEAD
-        Compare the reference bands with index ref with the other bands  stored in the plotter.
-=======
         Compare the reference bands with index ref with the other bands stored in the plotter.
->>>>>>> 3604e0df
         """
         for i, label in enumerate(self._bands_dict.keys()):
             if i == ref:
