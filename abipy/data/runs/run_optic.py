#!/usr/bin/env python
"""Optical spectra with Optic."""
from __future__ import division, print_function, unicode_literals

import sys
import os
import abipy.data as data  
import abipy.abilab as abilab


optic_input = """\
0.002         ! Value of the smearing factor, in Hartree
0.0003  0.3   ! Difference between frequency values (in Hartree), and maximum frequency ( 1 Ha is about 27.211 eV)
0.000         ! Scissor shift if needed, in Hartree
0.002         ! Tolerance on closeness of singularities (in Hartree)
1             ! Number of components of linear optic tensor to be computed
11            ! Linear coefficients to be computed (x=1, y=2, z=3)
2             ! Number of components of nonlinear optic tensor to be computed
123 222       ! Non-linear coefficients to be computed
"""

def build_flow(options):
    # Working directory (default is the name of the script with '.py' removed and "run_" replaced by "flow_")
    workdir = options.workdir
    if not options.workdir:
        workdir = os.path.basename(__file__).replace(".py", "").replace("run_","flow_") 

    # Instantiate the TaskManager.
    manager = abilab.TaskManager.from_user_config() if not options.manager else \
              abilab.TaskManager.from_file(options.manager)

    structure = data.structure_from_ucell("GaAs")

    inp = abilab.AbiInput(pseudos=data.pseudos("31ga.pspnc", "33as.pspnc"), ndtset=5)

    inp.set_structure(structure)

    # Global variables
    kmesh = dict(ngkpt=[4, 4, 4], 
                 nshiftk=4,
                 shiftk=[[0.5, 0.5, 0.5],
                         [0.5, 0.0, 0.0],
                         [0.0, 0.5, 0.0],
                         [0.0, 0.0, 0.5]]
                )

    global_vars = dict(ecut=2,
                       paral_kgb=0,
                      )

    global_vars.update(kmesh)

    inp.set_variables(**global_vars)

    # Dataset 1 (GS run)
    inp[1].set_variables(
        tolvrs=1e-6,
        nband=4,
    )

    # NSCF run with large number of bands, and points in the the full BZ
    inp[2].set_variables(
        iscf=-2,
       nband=20, 
       nstep=25,
      kptopt=1,
      tolwfr=1.e-9,
      #kptopt=3,
    )

    # Fourth dataset : ddk response function along axis 1
    # Fifth dataset : ddk response function along axis 2
    # Sixth dataset : ddk response function along axis 3
    for dir in range(3):
        rfdir = 3 * [0]
        rfdir[dir] = 1

        inp[3+dir].set_variables(
           iscf=-3,
          nband=20,  
          nstep=1,
          nline=0,  
          prtwf=3,
         kptopt=3,
           nqpt=1, 
           qpt=[0.0, 0.0, 0.0],
          rfdir=rfdir,
         rfelfd=2,
         tolwfr=1.e-9,
        )

    scf_inp, nscf_inp, ddk1, ddk2, ddk3 = inp.split_datasets()

    # Initialize the flow.
<<<<<<< HEAD
    flow = abilab.AbinitFlow(workdir=workdir, manager=manager)
=======
    flow = abilab.Flow(workdir, manager)
>>>>>>> 7f0f9514

    bands_work = abilab.BandStructureWork(scf_inp, nscf_inp)
    flow.register_work(bands_work)

    ddk_work = abilab.Work()
    for inp in [ddk1, ddk2, ddk3]:
        ddk_work.register_ddk_task(inp, deps={bands_work.nscf_task: "WFK"})

    flow.register_work(ddk_work)

    # TODO
    # Check is the order of the 1WF files is relevant. Can we use DDK files ordered 
    # in an arbitrary way or do we have to pass (x,y,z)?

    # Optic does not support MPI with ncpus > 1.
    shell_manager = manager.to_shell_manager(mpi_procs=1)

    optic_task = abilab.OpticTask(optic_input, nscf_node=bands_work.nscf_task, ddk_nodes=ddk_work, 
                                  manager=shell_manager)
    flow.register_task(optic_task)

    return flow.allocate()


def optic_flow_from_files():
    # Optic does not support MPI with ncpus > 1.
    manager = abilab.TaskManager.from_user_config()
    manager.set_mpi_procs(1)

    flow = abilab.Flow(workdir="OPTIC_FROM_FILE", manager=manager)
    
    ddk_nodes = [
        "/Users/gmatteo/Coding/abipy/abipy/data/runs/OPTIC/work_1/task_0/outdata/out_1WF",
        "/Users/gmatteo/Coding/abipy/abipy/data/runs/OPTIC/work_1/task_1/outdata/out_1WF",
        "/Users/gmatteo/Coding/abipy/abipy/data/runs/OPTIC/work_1/task_2/outdata/out_1WF",
    ]
    nscf_node = "/Users/gmatteo/Coding/abipy/abipy/data/runs/OPTIC/work_0/task_1/outdata/out_WFK"

    optic_task = abilab.OpticTask(optic_input, nscf_node=nscf_node, ddk_nodes=ddk_nodes)
    flow.register_task(optic_task)
                                                                                                                          
    return flow.allocate()


@abilab.flow_main
def main(options):
    flow = build_flow(options)
    #flow = optic_flow_from_files(options)
    #print("optic manager after allocate", flow[2][0].manager)
    return flow.build_and_pickle_dump()


if __name__ == "__main__":
    sys.exit(main())<|MERGE_RESOLUTION|>--- conflicted
+++ resolved
@@ -92,11 +92,7 @@
     scf_inp, nscf_inp, ddk1, ddk2, ddk3 = inp.split_datasets()
 
     # Initialize the flow.
-<<<<<<< HEAD
-    flow = abilab.AbinitFlow(workdir=workdir, manager=manager)
-=======
-    flow = abilab.Flow(workdir, manager)
->>>>>>> 7f0f9514
+    flow = abilab.Flow(workdir, manager=manager)
 
     bands_work = abilab.BandStructureWork(scf_inp, nscf_inp)
     flow.register_work(bands_work)
