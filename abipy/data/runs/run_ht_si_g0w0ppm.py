#!/usr/bin/env python
"""G0W0 corrections with the HT interface."""
from __future__ import division, print_function, unicode_literals

import sys
import os
import abipy.data as abidata  

from pymatgen.io.abinitio.calculations import g0w0_with_ppmodel_work
from abipy import abilab


def build_flow(options):
    structure = abilab.Structure.from_file(abidata.cif_file("si.cif"))

    pseudos = abidata.pseudos("14si.pspnc")

    # Working directory (default is the name of the script with '.py' removed and "run_" replaced by "flow_")
    workdir = options.workdir
    if not options.workdir:
        workdir = os.path.basename(__file__).replace(".py", "").replace("run_","flow_") 

    # Instantiate the TaskManager.
    manager = abilab.TaskManager.from_user_config() if not options.manager else \
              abilab.TaskManager.from_file(options.manager)

    # Initialize the flow.
    # FIXME
    # Don't know why protocol=-1 does not work here.
<<<<<<< HEAD
    flow = abilab.AbinitFlow(workdir=workdir, manager=manager) #, pickle_protocol=0)
=======
    flow = abilab.Flow(workdir, manager) #, pickle_protocol=0)
>>>>>>> 7f0f9514

    scf_kppa = 10
    nscf_nband = 10
    #nscf_ngkpt = [4,4,4]
    #nscf_shiftk = [0.0, 0.0, 0.0]
    ecut, ecuteps, ecutsigx = 4, 2, 3
    #scr_nband = 50
    #sigma_nband = 50

    extra_abivars = dict(
        ecut=ecut, 
        istwfk="*1",
    )

    work = g0w0_with_ppmodel_work(structure, pseudos, scf_kppa, nscf_nband, ecuteps, ecutsigx,
                                  accuracy="normal", spin_mode="unpolarized", smearing=None, 
                                  ppmodel="godby", charge=0.0, inclvkb=2, sigma_nband=None, gw_qprange=1,
                                  scr_nband=None, **extra_abivars)
    
    flow.register_work(work)
    return flow.allocate()
    

@abilab.flow_main
def main(options):
    flow = build_flow(options)
    return flow.build_and_pickle_dump()


if __name__ == "__main__":
    sys.exit(main())<|MERGE_RESOLUTION|>--- conflicted
+++ resolved
@@ -27,11 +27,7 @@
     # Initialize the flow.
     # FIXME
     # Don't know why protocol=-1 does not work here.
-<<<<<<< HEAD
-    flow = abilab.AbinitFlow(workdir=workdir, manager=manager) #, pickle_protocol=0)
-=======
-    flow = abilab.Flow(workdir, manager) #, pickle_protocol=0)
->>>>>>> 7f0f9514
+    flow = abilab.Flow(workdir, manager=manager) #, pickle_protocol=0)
 
     scf_kppa = 10
     nscf_nband = 10
