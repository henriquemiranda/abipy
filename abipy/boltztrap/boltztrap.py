# coding: utf-8
"""
This module containes a Bolztrap2 class to interpolate and analyse the results
It also provides interfaces with Abipy objects allowing to
initialize the Boltztrap2 calculation from Abinit files

Warning:

    Work in progress
"""
import pickle
import numpy as np
import abipy.core.abinit_units as abu
from monty.string import marquee
from monty.termcolor import cprint
from monty.dev import deprecated
from abipy.tools.plotting import add_fig_kwargs
from abipy.tools import duck
from abipy.electrons.ebands import ElectronBands
from abipy.core.kpoints import Kpath
from abipy.core.structure import Structure
from abipy.tools.plotting import add_fig_kwargs, get_ax_fig_plt, get_axarray_fig_plt #, set_axlims, set_visible, set_ax_xylabels
from abipy.tools.decorators import timeit

class AbipyBoltztrap():
    """
    Wrapper to Boltztrap2 interpolator
    This class contains the same quantities as the Loader classes from dft.py in Boltztrap2
    Additionally it has methods to call the Boltztrap2 interpolator.
    It creates multiple instances of BolztrapResult storing the results of the interpolation
    Enter with quantities in the IBZ and interpolate to a fine BZ mesh
    """
    def __init__(self,fermi,structure,nelect,kpoints,eig,volume,linewidths=None,tmesh=None,
                 mommat=None,magmom=None,lpratio=5):
        #data needed by boltztrap
        self.fermi = fermi
        self.atoms = structure.to_ase_atoms()
        self.nelect = nelect
        self.kpoints = np.array(kpoints)
        self.volume = volume
        self.mommat = mommat
        self.magmom = magmom

        #additional parameters
        self.eig = eig
        self.structure = structure
        self.linewidths = linewidths
        self.tmesh = tmesh
        self.lpratio = lpratio

    @property
    def nkpoints(self):
        return len(self.kpoints)

    @property
    def equivalences(self):
        if not hasattr(self,'_equivalences'):
            self.compute_equivalences()
        return self._equivalences

    @property
    def coefficients(self):
        if not hasattr(self,'_coefficients'):
            self.compute_coefficients()
        return self._coefficients
    
    @property
    def linewidth_coefficients(self):
        if not hasattr(self,'_linewidth_coefficients'):
            self.compute_coefficients()
        return self._linewidth_coefficients

    @property
    def linewidth_coefficients(self):
        if not hasattr(self,'_linewidth_coefficients'):
            self.compute_coefficients()
        return self._linewidth_coefficients

    @property
    def linewidth_coefficients(self):
        if not hasattr(self,'_linewidth_coefficients'):
            self.compute_coefficients()
        return self._linewidth_coefficients

    @property
    def rmesh(self):
        if not hasattr(self,'_rmesh'):
            self.get_interpolation_mesh()
        return self._rmesh

    @property
    def nequivalences(self):
        return len(self.equivalences)

    @property
    def ncoefficients(self):
        return len(self.coefficients)

    @property
    def ntemps(self):
        return len(self.linewidths)

    def pickle(self,filename):
        with open(filename,'wb') as f:
            pickle.dump(self,f)

    @classmethod
    def from_pickle(cls,filename):
        with open(filename,'rb') as f:
            cls = pickle.load(f)
        return cls

    @classmethod
    def from_ebands(cls):
        """Initialize from an ebands object"""
        raise NotImplementedError('TODO')

    @classmethod
    def from_evk(cls):
        """Intialize from a EVK file"""
        raise NotImplementedError('TODO')

    @classmethod
    def from_dftdata(cls,dftdata,tmesh,lpratio=5):
        """
        Initialize an instance of this class from a DFTData instance from Boltztrap

        Args:
            dftdata: DFTData
            tmesh: a list of temperatures to use in the fermi integrations
            lpratio: ratio to multiply by the number of k-points in the IBZ and give the
                     number of real space points inside a sphere
        """
        structure = Structure.from_ase_atoms(dftdata.atoms)
        return cls(dftdata.fermi,structure,dftdata.nelect,dftdata.kpoints,dftdata.ebands,
                   dftdata.get_volume(),linewidths=None,tmesh=tmesh,
                   mommat=dftdata.mommat,magmom=None,lpratio=lpratio)

    @classmethod
    def from_sigeph(cls, sigeph, itemp_list=None, bstart=None, bstop=None, lpratio=5):
        """
        Initialize interpolation of the bands and lifetimes from a SigEphFile object

        Args:
            sigeph: |SigEphFile| instance
            itemp_list: list of the temperature indexes to consider
            bstart, bstop: only consider bands between bstart and bstop
            lpratio: ratio to multiply by the number of k-points in the IBZ and give the
                     number of real space points inside a sphere
        """
        #get the lifetimes as an array
        qpes = sigeph.get_qp_array(mode='ks+lifetimes')

        #get other dimensions
        if bstart is None: bstart = sigeph.reader.max_bstart
        if bstop is None:  bstop  = sigeph.reader.min_bstop
        fermi  = sigeph.ebands.fermie*abu.eV_Ha
        structure = sigeph.ebands.structure
        volume = sigeph.ebands.structure.volume*abu.Ang_Bohr**3
        nelect = sigeph.ebands.nelect
        kpoints = [k.frac_coords for k in sigeph.sigma_kpoints]

        if sigeph.nsppol == 2:
            raise NotImplementedError("nsppol 2 not implemented")

        #TODO handle spin
        eig = qpes[0,:,bstart:bstop,0].real.T*abu.eV_Ha

        itemp_list = list(range(sigeph.ntemp)) if itemp_list is None else duck.list_ints(itemp_list)
        linewidths = []
        tmesh = []
        for itemp in itemp_list:
            tmesh.append(sigeph.tmesh[itemp])
            fermi = sigeph.mu_e[itemp]*abu.eV_Ha
            #TODO handle spin
            linewidth = qpes[0, :, bstart:bstop, itemp].imag.T*abu.eV_Ha
            linewidths.append(linewidth)

        return cls(fermi, structure, nelect, kpoints, eig, volume, linewidths=linewidths,
                   tmesh=tmesh, lpratio=lpratio)

    def get_lattvec(self):
        """this method is required by Bolztrap"""
        return self.lattvec

    @property
    def nbands(self):
        nbands, rpoints = self.coefficients.shape
        return nbands

    @property
    def lattvec(self):
        if not hasattr(self,"_lattvec"):
            self._lattvec = self.atoms.get_cell().T / abu.Bohr_Ang
        return self._lattvec

    def get_ebands(self,kpath=None,line_density=20,vertices_names=None,linewidth_itemp=False):
        """
        Compute the band-structure using the computed coefficients

        Args:
            kpath: |Kpath| instance where to interpolate the eigenvalues and linewidths
            line_density: Number of points used to sample the smallest segment of the path
            vertices_names:  List of tuple, each tuple is of the form (kfrac_coords, kname) where
                kfrac_coords are the reduced coordinates of the k-point and kname is a string with the name of
                the k-point. Each point represents a vertex of the k-path.
            linewith_itemp: list of indexes refering to the temperatures where the linewidth will be interpolated
        """
        from BoltzTraP2 import fite

        if kpath is None:
            if vertices_names is None:
                vertices_names = [(k.frac_coords, k.name) for k in self.structure.hsym_kpoints]

            kpath = Kpath.from_vertices_and_names(self.structure, vertices_names, line_density=line_density)

        #call boltztrap to interpolate
        coeffs = self.coefficients
        eigens_kpath, vvband = fite.getBands(kpath.frac_coords, self.equivalences, self.lattvec, coeffs)

        linewidths_kpath = None
        if linewidth_itemp is not False:
            coeffs = self.linewidth_coefficients[linewidth_itemp]
            linewidths_kpath, vvband = fite.getBands(kpath.frac_coords, self.equivalences, self.lattvec, coeffs)
            linewidths_kpath = linewidths_kpath.T[np.newaxis,:,:]*abu.Ha_eV

        #convert units and shape
        eigens_kpath   = eigens_kpath.T[np.newaxis,:,:]*abu.Ha_eV
        occfacts_kpath = np.zeros_like(eigens_kpath)
        nspinor1 = 1
        nspden1 = 1

        #return a ebands object
        return ElectronBands(self.structure, kpath, eigens_kpath, self.fermi*abu.Ha_eV, occfacts_kpath,
                             self.nelect, nspinor1, nspden1, linewidths=linewidths_kpath)

    @deprecated(message="get_bands is deprecated, use get_ebands")
    def get_bands(self, **kwargs):
        return self.get_ebands(**kwargs)

    def get_interpolation_mesh(self):
        """From the array of equivalences determine the mesh that was used"""
        max1, max2, max3 = 0,0,0
        for equiv in self.equivalences:
            max1 = max(np.max(equiv[:,0]),max1)
            max2 = max(np.max(equiv[:,1]),max2)
            max3 = max(np.max(equiv[:,2]),max3)
        self._rmesh = (2*max1+1,2*max2+1,2*max3+1)
        return self._rmesh

    def dump_rsphere(self,filename):
        """ Write a file with the real space points"""
        with open(filename, 'wt') as f:
            for iband in range(self.nbands):
                for ie,equivalence in enumerate(self.equivalences):
                    coeff = self.coefficients[iband,ie]
                    for ip,point in enumerate(equivalence):
                        f.write("%5d %5d %5d "%tuple(point)+"%lf\n"%((abs(coeff))**(1./3)))
                f.write("\n\n")

    @timeit
    def compute_equivalences(self):
        """Compute equivalent k-points"""
        from BoltzTraP2 import sphere
        try:
            self._equivalences = sphere.get_equivalences(self.atoms, self.magmom, self.lpratio*self.nkpoints)
        except TypeError:
            self._equivalences = sphere.get_equivalences(self.atoms, self.lpratio*self.nkpoints)

    @timeit
    def compute_coefficients(self):
        """Call fitde3D routine from Boltztrap2"""
        from BoltzTraP2 import fite
        #we will set ebands to compute teh coefficients
        self.ebands = self.eig
        self._coefficients = fite.fitde3D(self, self.equivalences)

        if self.linewidths:
            self._linewidth_coefficients = []
            for itemp in range(self.ntemps):
                self.ebands = self.linewidths[itemp]
                coeffs = fite.fitde3D(self, self.equivalences)
                self._linewidth_coefficients.append(coeffs)

        #at the end we always unset ebands
        delattr(self,"ebands")

    @timeit
    def run(self,npts=500,dos_method='gaussian:0.05 eV',erange=None,margin=0.1,nworkers=1,verbose=0):
        """
        Interpolate the eingenvalues to compute dos and vvdos
        This part is quite memory intensive

        Args:
            npts: number of frequency points
            dos_method: when using a patched version of Boltztrap
        """
        boltztrap_results = []; app = boltztrap_results.append
        import inspect
        from BoltzTraP2 import fite
        import BoltzTraP2.bandlib as BL

        def BTPDOS(eband,vvband,cband=None,erange=None,npts=None,scattering_model="uniform_tau",mode=dos_method):
            """
            This is a small wrapper for Boltztrap2 to use the official version or a modified
            verison using gaussian or lorentzian smearing
            """
            try:
                return BL.BTPDOS(eband, vvband, erange=erange, npts=npts, scattering_model=scattering_model, mode=dos_method)
            except TypeError:
                return BL.BTPDOS(eband, vvband, erange=erange, npts=npts, scattering_model=scattering_model)


        #TODO change this!
        if erange is None: erange = (np.min(self.eig),np.max(self.eig))
        else: erange = np.array(erange)/abu.Ha_eV+self.fermi

        #interpolate the electronic structure
        if verbose: print('interpolating bands')
        results = fite.getBTPbands(self.equivalences, self.coefficients,
                                   self.lattvec, nworkers=nworkers)
        eig_fine, vvband, cband = results

        #calculate DOS and VDOS without lifetimes
        if verbose: print('calculating dos and vvdos without lifetimes')
        wmesh,dos,vvdos,_ = BTPDOS(eig_fine, vvband, erange=erange, npts=npts, mode=dos_method)
        app(BoltztrapResult(self,wmesh,dos,vvdos,self.fermi,self.tmesh,self.volume,margin=margin))

        #if we have linewidths
        if self.linewidths:
            for itemp in range(self.ntemps):
                if verbose: print('itemp %d\ninterpolating bands')
                #calculate the lifetimes on the fine grid
                results = fite.getBTPbands(self.equivalences, self._linewidth_coefficients[itemp],
                                           self.lattvec, nworkers=nworkers)
                linewidth_fine, vvband, cband = results
                tau_fine = 1.0/np.abs(2*linewidth_fine*abu.eV_s)

                #calculate vvdos with the lifetimes
                if verbose: print('calculating dos and vvdos with lifetimes')
                wmesh, dos_tau, vvdos_tau, _ = BTPDOS(eig_fine, vvband, erange=erange, npts=npts,
                                                      scattering_model=tau_fine, mode=dos_method)
                #store results
                app(BoltztrapResult(self,wmesh,dos_tau,vvdos_tau,self.fermi,self.tmesh,
                                    self.volume,tau_temp=self.tmesh[itemp],margin=margin))

        return BoltztrapResultRobot(boltztrap_results)

    def __str__(self):
        return self.to_string()

    def to_string(self, verbose=2):
        lines = []; app = lines.append
        app(marquee(self.__class__.__name__,mark="="))
        app("equivalent points: {}".format(self.nequivalences))
        app("real space mesh:   {}".format(self.rmesh))
        app("lpratio:           {}".format(self.lpratio))
        return "\n".join(lines)


class BoltztrapResult():
    """
    Container for BoltztraP2 results
    Provides a object oriented interface to BoltztraP2
    for plotting, storing and analysing the results
    """
    _attrs = ['_L0','_L1','_L2','_sigma','_seebeck','_kappa']

    def __init__(self,abipyboltztrap,wmesh,dos,vvdos,fermi,tmesh,volume,tau_temp=None,margin=0.1):
        self.abipyboltztrap = abipyboltztrap

        self.fermi  = fermi
        self.volume = volume
        self.wmesh  = np.array(wmesh)
        idx_margin = int(margin*len(wmesh))
        self.mumesh = self.wmesh[idx_margin:-(idx_margin+1)]
        self.tmesh  = np.array(tmesh)

        #Temperature fix
        if any(self.tmesh < 1):
            cprint("Boltztrap does not handle 0K well.\n"
                   "I avoid potential problems by setting all T<1K to T=1K",color="yellow")
            self.tmesh[self.tmesh < 1] = 1

        self.tau_temp = tau_temp

        self.dos = dos
        self.vvdos = vvdos

    @property
    def has_tau(self):
        return self.tau_temp is not None

    @property
    def ntemp(self):
        return len(self.tmesh)

    @property
    def L0(self):
        if not hasattr(self,'_L0'):
            self.compute_fermiintegrals()
        return self._L0

    @property
    def L1(self):
        if not hasattr(self,'_L1'):
            self.compute_fermiintegrals()
        return self._L1

    @property
    def L2(self):
        if not hasattr(self,'_L2'):
            self.compute_fermiintegrals()
        return self._L2

    @property
    def sigma(self):
        if not hasattr(self,'_sigma'):
            self.compute_onsager_coefficients()
        return self._sigma

    @property
    def seebeck(self):
        if not hasattr(self,'_seebeck'):
            self.compute_onsager_coefficients()
        return self._seebeck

    @property
    def powerfactor(self):
        return self.sigma * self.seebeck**2

    @property
    def kappa(self):
        if not hasattr(self,'_kappa'):
            self.compute_onsager_coefficients()
        return self._kappa
  
    def set_tmesh(self,tmesh):
        """ Set the temperature mesh"""    
        self.tmesh = tmesh

    def set_tmesh(self,tmesh):
        """ Set the temperature mesh"""
        self.tmesh = tmesh

<<<<<<< HEAD
    def del_attrs(self):
        """ Remove all the atributes so they are recomputed """
        for attr in self._attrs: 
=======
    def set_tmesh(self,tmesh):
        """ Set the temperature mesh"""
        self.tmesh = tmesh

    def del_attrs(self):
        """ Remove all the atributes so they are recomputed """
        for attr in self._attrs:
>>>>>>> 521ba172
            delattr(attr)

    def set_mumesh(self,emin,emax):
        """
        Set the range in which to plot the change of the doping
<<<<<<< HEAD
        
=======

>>>>>>> 521ba172
        Args:
            emin: minimun energy in eV
            emax: maximum energy in eV
        """
        start_idx = np.abs(self.wmesh - emin*abu.eV_Ha - self.fermi).argmin()
        stop_idx  = np.abs(self.wmesh - emax*abu.eV_Ha - self.fermi).argmin()
        self.mumesh = self.wmesh[start_idx:stop_idx]

    def compute_fermiintegrals(self):
        """Compute and store the results of the Fermi integrals"""
        import BoltzTraP2.bandlib as BL
        results = BL.fermiintegrals(self.wmesh, self.dos, self.vvdos, mur=self.mumesh, Tr=self.tmesh)
        _, self._L0, self._L1, self._L2, self._Lm11 = results

    def compute_onsager_coefficients(self):
        """Compute Onsager coefficients"""
        import BoltzTraP2.bandlib as BL
        L0,L1,L2 = self.L0,self.L1,self.L2
        results = BL.calc_Onsager_coefficients(L0,L1,L2,mur=self.mumesh,Tr=self.tmesh,vuc=self.volume)
        self._sigma, self._seebeck, self._kappa, self._hall = results

    @staticmethod
    def from_pickle(filename):
        """Load BoltztrapResult from a pickle file"""
        with open(filename,'rb') as f:
            instance = pickle.load(f)
        return instance

    def pickle(self,filename):
        """Write a file with the results from the calculation"""
        with open(filename,'wb') as f:
            pickle.dump(self,f)

    def istensor(self,what):
        """Check if a certain quantity is a tensor"""
        if not hasattr(self,what): return None
        return len(getattr(self,what).shape) > 2

    def get_component(self,what,component,itemp):
        i,j = abu.s2itup(component)
        return getattr(self,what)[itemp,:,i,j]

    def plot_dos_ax(self,ax,fontsize=8,**kwargs):
        """
        Plot the density of states on axis ax.

        Args:
            ax: |matplotlib-Axes|.
            kwargs: Passed to ax.plot
        """
        wmesh = (self.wmesh-self.fermi) * abu.Ha_eV
        ax.plot(wmesh,self.dos,label=self.get_letter('dos'),**kwargs)
        ax.set_xlabel('Energy (eV)',fontsize=fontsize)

    def plot_vvdos_ax(self,ax,components=('xx',),fontsize=8,**kwargs):
        """
        Plot components of vvdos on the axis ax.

        Args:
            ax: |matplotlib-Axes|.
            components: Choose the components of the tensor to plot ['xx','xy','xz','yy',(...)]
            kwargs: Passed to ax.plot
        """
        wmesh = (self.wmesh-self.fermi) * abu.Ha_eV

        for component in components:
            i,j = abu.s2itup(component)
            label = "%s $_{%s}$" % (self.get_letter('vvdos'),component)
            if self.tau_temp: label += r" $\tau_T$ = %dK" % self.tau_temp
            ax.plot(wmesh,self.vvdos[i,j,:],label=label,**kwargs)
        ax.set_xlabel('Energy (eV)',fontsize=fontsize)

<<<<<<< HEAD
    def plot_ax(self,ax,what,components=('xx',),itemp_list=None,fontsize=8,**kwargs):
=======
    def plot_ax(self, ax, what, components=('xx',), itemp_list=None, fontsize=8, **kwargs):
>>>>>>> 521ba172
        """
        Plot a quantity for all the dopings as a function of temperature on the axis ax.

        Args:
            ax: |matplotlib-Axes|.
            what: choose the quantity to plot can be: ['sigma','kappa','powerfactor']
            components: Choose the components of the tensor to plot ['xx','xy','xz','yy',(...)]
            itemp_list: list of indexes of the tempratures to plot
            colormap: Colormap used to plot the results
            kwargs: Passed to ax.plot
        """
        from matplotlib import pyplot as plt
        colormap = kwargs.pop('colormap','plasma')
        cmap = plt.get_cmap(colormap)
        color = None

        itemp_list = list(range(self.ntemp)) if itemp_list is None else duck.list_ints(itemp_list)
        maxitemp = max(itemp_list)
        minitemp = min(itemp_list)
        if maxitemp > self.ntemp or minitemp < 0:
            raise ValueError('Invalid itemp_list, should be between 0 and %d. Got %d.'%(self.ntemp,maxitemp))

        mumesh = (self.mumesh-self.fermi) * abu.Ha_eV

        if self.istensor(what):
            kwargs.pop('c',None)
            for itemp in itemp_list:
                for component in components:
                    y = self.get_component(what,component,itemp)
                    if len(itemp_list) > 1: color=cmap(itemp/len(itemp_list))
                    label = "%s $_{%s}$ $b_T$ = %dK" % (self.get_letter(what),component,self.tmesh[itemp])
                    if self.has_tau: label += r" $\tau_T$ = %dK" % self.tau_temp
                    ax.plot(mumesh,y,label=label,c=color,**kwargs)
        else:
<<<<<<< HEAD
            ax.plot(mumesh,getattr(self,what),label=what,**kwargs)
        ax.set_ylabel(self.get_ylabel(what),fontsize=fontsize)
        ax.set_xlabel('Energy (eV)',fontsize=fontsize)
=======
            ax.plot(mumesh,getattr(self,what), label=what, **kwargs)

        ax.set_ylabel(self.get_ylabel(what), fontsize=fontsize)
        ax.set_xlabel('Energy (eV)', fontsize=fontsize)
>>>>>>> 521ba172

    def get_ylabel(self,what):
        """
        Get a label with units for the quntities stores in this object.
        """
        if self.has_tau: tau = ''
        else: tau = 's^{-1}'
        if what == 'sigma':       return r'$\sigma$ [$Sm^{-1}%s$]'%tau
        if what == 'seebeck':     return r'$S$ [$VSm^{-1}%s$]'%tau
        if what == 'kappa':       return r'$\kappa_e$ [$VJSm^{-1}%s$]'%tau
        if what == 'powerfactor': return r'$S^2\sigma$ [$VJSm^{-1}%s$]'%tau
        return ''

    def get_letter(self,what):
        letters = {'sigma':      r'$\sigma$',
                   'seebeck':    r'$S$',
                   'kappa':      r'$\kappa_e$',
                   'powerfactor':r'$S^2\sigma$',
                   'vvdos':      r'$v\otimes v$',
                   'dos':        r'$n(\epsilon)$'}
        return letters[what]

    @add_fig_kwargs
    def plot(self, what, colormap='plasma', directions=('xx'), ax=None, fontsize=8, **kwargs):
        """
        Plot the qantity for all the temperatures as a function of the doping
        """
        ax, fig, plt = get_ax_fig_plt(ax=ax)
        self.plot_ax(ax, what, colormap=colormap, directions=directions, **kwargs)
<<<<<<< HEAD
        fig.legend(fontsize=fontsize)
=======
        ax.legend(loc="best", shadow=True, fontsize=fontsize)

>>>>>>> 521ba172
        return fig

    def to_string(self, title=None, mark="=", verbose=0):
        """
        String representation of the class
        """
        lines = []; app = lines.append
        if title is None: app(marquee(self.__class__.__name__,mark=mark))
        app("fermi:    %8.5lf eV"%(self.fermi*abu.Ha_eV))
        app("mumesh:   %8.5lf <-> %8.5lf eV"%(self.mumesh[0]*abu.Ha_eV,self.mumesh[-1]*abu.Ha_eV))
        app("tmesh:    %s K"%self.tmesh)
        app("has_tau:  %s"%self.has_tau)
        if self.tau_temp: app("tau_temp: %.1lf K"%self.tau_temp)
        return "\n".join(lines)

    def __str__(self):
        return self.to_string()

class BoltztrapResultRobot():
    """
    Robot to analyse multiple Boltztrap calculations
    Behaves as a list of BoltztrapResult
    Provides methods to plot multiple results on a single figure
    """
    def __init__(self,results,erange=None):
        if not all([isinstance(r,BoltztrapResult) for r in results]):
            raise ValueError('Must provide BolztrapResult instances.')

        #consistency check in the temperature meshes
        res0 = results[0]
        if np.any([res0.tmesh != res.tmesh for res in results]):
            cprint("Comparing BoltztrapResults with different temperature meshes.", color="yellow")

        #consistency check in chemical potential meshes
        if np.any([res0.wmesh != res.wmesh for res in results]):
            cprint("Comparing BoltztrapResults with different energy meshes.", color="yellow")

        #store the results
        self.results = results
        self.erange = erange

        if not all([np.allclose(results[0].mumesh,result.mumesh) for result in results[1:]]):
            raise ValueError('The doping meshes of the results differ, cannot continue')
        self.mumesh = results[0].mumesh

        if not all([np.allclose(results[0].tmesh,result.tmesh) for result in results[1:]]):
            raise ValueError('The temperature meshes of the results differ, cannot continue')
        self.tmesh = results[0].tmesh

    def __getitem__(self,index):
        """Access the results stored in the class as a list"""
        return self.results[index]

    @property
    def ntemp(self):
        return len(self.tmesh)

    @property
    def tau_list(self):
        """Get all the results with tau included"""
        return [ res.tau_temp for res in self.results if res.tau_temp is not None ]

    @property
    def notau_results(self):
        """Get all the results without the tau included"""
        instance = self.__class__([ res for res in self.results if res.tau_temp is None ])
        if self.erange: instance.erange = self.erange
        return instance

    @property
    def tau_results(self):
        """Return all the results that have temperature dependence"""
        instance = self.__class__([ res for res in self.results if res.tau_temp ])
        if self.erange: instance.erange = self.erange
        return instance

    @property
    def nresults(self):
        return len(self.results)

    @staticmethod
    def from_pickle(filename):
        """
        Load results from file
        """
        with open(filename,'rb') as f:
            instance = pickle.load(f)
        return instance

    def pickle(self,filename):
        """
        Write a file with the results from the calculation
        """
        with open(filename,'wb') as f:
            pickle.dump(self,f)

    def plot_vvdos_ax(self,ax,legend=True,components=('xx',),itau_list=None,fontsize=8,erange=None,**kwargs):
        """
        Plot the vvdos for all the results in the robot
        """
        from matplotlib import pyplot as plt
        colormap = kwargs.pop('colormap','plasma')
        cmap = plt.get_cmap(colormap)

        #set erange
        erange = erange or self.erange
        if erange is not None: ax.set_xlim(erange)

        if itau_list:
            #filter results by temperature
            tau_list = [self.tmesh[itau] for itau in itau_list]
            filtered_results = sorted([res for res in self.results if res.tau_temp in tau_list],key=lambda x: x.tau_temp)

            for itemp,result in enumerate(filtered_results):
                color = kwargs.pop('c',cmap(itemp/len(filtered_results)))
                result.plot_vvdos_ax(ax,fontsize=fontsize,c=color,components=components,**kwargs)
            ax.set_ylabel(r'with $\tau$',fontsize=fontsize)
<<<<<<< HEAD
            if legend: ax.legend(fontsize=fontsize)
=======
            if legend: ax.legend(loc="best", shadow=True, fontsize=fontsize)
>>>>>>> 521ba172
        else:
            #results without temperature
            for result in self.notau_results:
                result.plot_vvdos_ax(ax,fontsize=fontsize,components=components,**kwargs)
            ax.set_ylabel(r'without $\tau$',fontsize=fontsize)
<<<<<<< HEAD
            if legend: ax.legend(fontsize=fontsize)

    def plot_dos_ax(self,ax1,legend=True,fontsize=8,erange=None,**kwargs):
=======
            if legend: ax.legend(loc="best", shadow=True, fontsize=fontsize)

    def plot_dos_ax(self, ax1, legend=True, fontsize=8, erange=None, **kwargs):
>>>>>>> 521ba172
        """
        Plot the dos for all the results in the robot
        """
        #set erange
        erange = erange or self.erange
        if erange is not None: ax1.set_xlim(erange)

        for result in self.results:
            result.plot_dos_ax(ax1,fontsize=fontsize,**kwargs)
<<<<<<< HEAD
        if legend: ax1.legend(fontsize=fontsize)
=======
        if legend: ax1.legend(loc="best", shadow=True, fontsize=fontsize)
>>>>>>> 521ba172

    def plot_ax(self,ax1,what,components=('xx',),itemp_list=None,itau_list=None,fontsize=8,erange=None,**kwargs):
        """
        Plot the same quantity for all the results on axis ax1

        Args:
            ax1: |matplotlib-Axes|.
            what: choose the quantity to plot can be: ['sigma','kappa','powerfactor']
            itemp_list: list of indexes of the tempratures to plot
            itau_list: list of indexes of the tempratures at which the lifetimes were computed
            components: Choose the components of the tensor to plot ['xx','xy','xz','yy',(...)]
            erange: choose energy range of the plot
            kwargs: Passed to ax.plot
       """
        from matplotlib import pyplot as plt
        colormap = kwargs.pop('colormap','plasma')
        cmap = plt.get_cmap(colormap)

        #set erange
        erange = erange or self.erange
        if erange is not None: ax1.set_xlim(erange)

        if itau_list:
            #filter results by temperature
            tau_list = self.tmesh if itau_list is None else [self.tmesh[itau] for itau in itau_list]
            filtered_results = [res for res in self.results if res.tau_temp in tau_list]
<<<<<<< HEAD

            #plot the results
            for itemp,result in enumerate(filtered_results):
                color = kwargs.pop('c',cmap(itemp/len(filtered_results)))
                result.plot_ax(ax1,what,components,itemp_list,fontsize=fontsize,c=color,**kwargs)
        else:
            #plot result without tau
            for result in self.notau_results:
                result.plot_ax(ax1,what,components,itemp_list,fontsize=fontsize,**kwargs)

    
    @add_fig_kwargs
    def plot_transport(self,itemp_list=None,itau_list=None,components=('xx',),
                       erange=None,ax_array=None,fontsize=8,legend=True,**kwargs):
        """
        Plot the different quantities relevant for transport for all the results in the robot
        """
        ax_array, fig, plt = get_axarray_fig_plt(ax_array,nrows=2,ncols=2)
        self.plot_ax(ax_array[0,0],'sigma',      itemp_list=itemp_list,itau_list=itau_list,fontsize=fontsize,**kwargs)
        self.plot_ax(ax_array[0,1],'seebeck',    itemp_list=itemp_list,itau_list=itau_list,fontsize=fontsize,**kwargs)
        self.plot_ax(ax_array[1,0],'kappa',      itemp_list=itemp_list,itau_list=itau_list,fontsize=fontsize,**kwargs)
        self.plot_ax(ax_array[1,1],'powerfactor',itemp_list=itemp_list,itau_list=itau_list,fontsize=fontsize,**kwargs)

        if legend: 
            for ax in ax_array.flatten(): ax.legend(fontsize=fontsize)
        fig.tight_layout()
=======

            #plot the results
            for itemp,result in enumerate(filtered_results):
                color = kwargs.pop('c',cmap(itemp/len(filtered_results)))
                result.plot_ax(ax1,what,components,itemp_list,fontsize=fontsize,c=color,**kwargs)
        else:
            #plot result without tau
            for result in self.notau_results:
                result.plot_ax(ax1,what,components,itemp_list,fontsize=fontsize,**kwargs)


    @add_fig_kwargs
    def plot_transport(self, itemp_list=None, itau_list=None, components=('xx',),
                       erange=None, ax_array=None, fontsize=8, legend=True, **kwargs):
        """
        Plot the different quantities relevant for transport for all the results in the robot
        """
        ax_array, fig, plt = get_axarray_fig_plt(ax_array,nrows=2,ncols=2)
        self.plot_ax(ax_array[0,0],'sigma',      itemp_list=itemp_list,itau_list=itau_list,fontsize=fontsize,**kwargs)
        self.plot_ax(ax_array[0,1],'seebeck',    itemp_list=itemp_list,itau_list=itau_list,fontsize=fontsize,**kwargs)
        self.plot_ax(ax_array[1,0],'kappa',      itemp_list=itemp_list,itau_list=itau_list,fontsize=fontsize,**kwargs)
        self.plot_ax(ax_array[1,1],'powerfactor',itemp_list=itemp_list,itau_list=itau_list,fontsize=fontsize,**kwargs)

        if legend:
            for ax in ax_array.flatten(): ax.legend(loc="best", shadow=True, fontsize=fontsize)

        #fig.tight_layout()
>>>>>>> 521ba172
        return fig

    @add_fig_kwargs
    def plot(self,what,itemp_list=None,itau_list=None,components=('xx',),
             erange=None,fontsize=8,legend=True,**kwargs):
        """
        Plot all the boltztrap results in the Robot

        Args:
            what: choose the quantity to plot can be: ['sigma','kappa','powerfactor']
            itemp_list: list of indexes of the tempratures to plot
            itau_list: list of indexes of the tempratures at which the lifetimes were computed
            components: Choose the components of the tensor to plot ['xx','xy','xz','yy',(...)]
            erange: choose energy range of the plot
            kwargs: Passed to ax.plot
        """
        ax1, fig, plt = get_ax_fig_plt(ax=None)
        self.plot_ax(ax1,what,components=components,itemp_list=itemp_list,itau_list=itau_list,
                     fontsize=fontsize,erange=erange,**kwargs)
<<<<<<< HEAD
        if legend: fig.legend(fontsize=fontsize)
=======
        if legend: ax1.legend(loc="best", shadow=True, fontsize=fontsize)
>>>>>>> 521ba172
        return fig

    @add_fig_kwargs
    def plot_dos_vvdos(self,dos_color=None,erange=None,ax_array=None,components=('xx',),fontsize=8,legend=True,**kwargs):
        """
        Plot dos and vvdos on the same figure
        """
        ax_array, fig, plt = get_axarray_fig_plt(ax_array,nrows=3)
        self.plot_dos_ax(ax_array[0],erange=erange,legend=legend,fontsize=fontsize,**kwargs)
        self.plot_vvdos_ax(ax_array[1],components=components,erange=erange,fontsize=fontsize,legend=legend)
        self.plot_vvdos_ax(ax_array[2],itau_list=range(self.ntemp),components=components,erange=erange,
                           fontsize=fontsize,legend=legend)
        return fig
<<<<<<< HEAD
 
    @add_fig_kwargs
    def plot_dos(self,ax=None,erange=None,fontsize=8,legend=True,**kwargs):
        """ 
        Plot dos for the results in the Robot
        """
        ax1, fig, plt = get_ax_fig_plt(ax=ax)
        self.plot_dos_ax(ax1,erange=erange,legend=legend,fontsize=fontsize,**kwargs)
        return fig

    @add_fig_kwargs
    def plot_vvdos(self,ax_array=None,itau_list=None,components=('xx',),erange=None,fontsize=8,legend=True,**kwargs):
        """
        Plot vvdos for all the results in the Robot
        """
        ax_array, fig, plt = get_axarray_fig_plt(ax_array=ax_array,sharex=True,nrows=2)

        self.plot_vvdos_ax(ax_array[0],components=components,erange=erange,fontsize=fontsize,legend=legend)
        self.plot_vvdos_ax(ax_array[1],itau_list=range(self.ntemp),components=components,erange=erange,
                           fontsize=fontsize,legend=legend)
        return fig

=======

    @add_fig_kwargs
    def plot_dos(self,ax=None,erange=None,fontsize=8,legend=True,**kwargs):
        """
        Plot dos for the results in the Robot
        """
        ax1, fig, plt = get_ax_fig_plt(ax=ax)
        self.plot_dos_ax(ax1,erange=erange,legend=legend,fontsize=fontsize,**kwargs)
        return fig

    @add_fig_kwargs
    def plot_vvdos(self,ax_array=None,itau_list=None,components=('xx',),erange=None,fontsize=8,legend=True,**kwargs):
        """
        Plot vvdos for all the results in the Robot
        """
        ax_array, fig, plt = get_axarray_fig_plt(ax_array=ax_array,sharex=True,nrows=2)

        self.plot_vvdos_ax(ax_array[0],components=components,erange=erange,fontsize=fontsize,legend=legend)
        self.plot_vvdos_ax(ax_array[1],itau_list=range(self.ntemp),components=components,erange=erange,
                           fontsize=fontsize,legend=legend)
        return fig

>>>>>>> 521ba172
    def set_erange(self,emin,emax):
        """ Get an energy range based on an energy margin above and bellow the fermi level"""
        self.erange = (emin,emax)

    def unset_erange(self):
        """ Unset the energy range"""
        self.erange = None

    def to_string(self, verbose=0):
        """
        Return a string representation of the data in this class
        """
        lines = []; app = lines.append
        app(marquee(self.__class__.__name__,mark="="))
        app('nresults: %d'%self.nresults)
        for result in self.results:
            app(result.to_string(mark='-'))
        return "\n".join(lines)

    def set_mumesh(self,emin,emax):
        """
        Set the range in which to plot the change of the doping
        for all the results
<<<<<<< HEAD
        
=======

>>>>>>> 521ba172
        Args:
            emin: minimun energy in eV
            emax: maximum energy in eV
        """
        for result in self.results:
            result.set_mumesh(emin,emax)

    def set_tmesh(self,tmesh):
        """
        Set the temperature mesh of all the results

        Args:
            tmesh: array with temperatures at which to compute the Fermi integrals
        """
        for result in self.results:
            result.set_tmesh(tmesh)

    def __str__(self):
        return self.to_string()<|MERGE_RESOLUTION|>--- conflicted
+++ resolved
@@ -63,18 +63,6 @@
         if not hasattr(self,'_coefficients'):
             self.compute_coefficients()
         return self._coefficients
-    
-    @property
-    def linewidth_coefficients(self):
-        if not hasattr(self,'_linewidth_coefficients'):
-            self.compute_coefficients()
-        return self._linewidth_coefficients
-
-    @property
-    def linewidth_coefficients(self):
-        if not hasattr(self,'_linewidth_coefficients'):
-            self.compute_coefficients()
-        return self._linewidth_coefficients
 
     @property
     def linewidth_coefficients(self):
@@ -434,20 +422,11 @@
         if not hasattr(self,'_kappa'):
             self.compute_onsager_coefficients()
         return self._kappa
-  
-    def set_tmesh(self,tmesh):
-        """ Set the temperature mesh"""    
-        self.tmesh = tmesh
 
     def set_tmesh(self,tmesh):
         """ Set the temperature mesh"""
         self.tmesh = tmesh
 
-<<<<<<< HEAD
-    def del_attrs(self):
-        """ Remove all the atributes so they are recomputed """
-        for attr in self._attrs: 
-=======
     def set_tmesh(self,tmesh):
         """ Set the temperature mesh"""
         self.tmesh = tmesh
@@ -455,17 +434,12 @@
     def del_attrs(self):
         """ Remove all the atributes so they are recomputed """
         for attr in self._attrs:
->>>>>>> 521ba172
             delattr(attr)
 
     def set_mumesh(self,emin,emax):
         """
         Set the range in which to plot the change of the doping
-<<<<<<< HEAD
-        
-=======
-
->>>>>>> 521ba172
+
         Args:
             emin: minimun energy in eV
             emax: maximum energy in eV
@@ -538,11 +512,7 @@
             ax.plot(wmesh,self.vvdos[i,j,:],label=label,**kwargs)
         ax.set_xlabel('Energy (eV)',fontsize=fontsize)
 
-<<<<<<< HEAD
-    def plot_ax(self,ax,what,components=('xx',),itemp_list=None,fontsize=8,**kwargs):
-=======
     def plot_ax(self, ax, what, components=('xx',), itemp_list=None, fontsize=8, **kwargs):
->>>>>>> 521ba172
         """
         Plot a quantity for all the dopings as a function of temperature on the axis ax.
 
@@ -577,16 +547,10 @@
                     if self.has_tau: label += r" $\tau_T$ = %dK" % self.tau_temp
                     ax.plot(mumesh,y,label=label,c=color,**kwargs)
         else:
-<<<<<<< HEAD
-            ax.plot(mumesh,getattr(self,what),label=what,**kwargs)
-        ax.set_ylabel(self.get_ylabel(what),fontsize=fontsize)
-        ax.set_xlabel('Energy (eV)',fontsize=fontsize)
-=======
             ax.plot(mumesh,getattr(self,what), label=what, **kwargs)
 
         ax.set_ylabel(self.get_ylabel(what), fontsize=fontsize)
         ax.set_xlabel('Energy (eV)', fontsize=fontsize)
->>>>>>> 521ba172
 
     def get_ylabel(self,what):
         """
@@ -616,12 +580,7 @@
         """
         ax, fig, plt = get_ax_fig_plt(ax=ax)
         self.plot_ax(ax, what, colormap=colormap, directions=directions, **kwargs)
-<<<<<<< HEAD
-        fig.legend(fontsize=fontsize)
-=======
         ax.legend(loc="best", shadow=True, fontsize=fontsize)
-
->>>>>>> 521ba172
         return fig
 
     def to_string(self, title=None, mark="=", verbose=0):
@@ -739,25 +698,15 @@
                 color = kwargs.pop('c',cmap(itemp/len(filtered_results)))
                 result.plot_vvdos_ax(ax,fontsize=fontsize,c=color,components=components,**kwargs)
             ax.set_ylabel(r'with $\tau$',fontsize=fontsize)
-<<<<<<< HEAD
-            if legend: ax.legend(fontsize=fontsize)
-=======
             if legend: ax.legend(loc="best", shadow=True, fontsize=fontsize)
->>>>>>> 521ba172
         else:
             #results without temperature
             for result in self.notau_results:
                 result.plot_vvdos_ax(ax,fontsize=fontsize,components=components,**kwargs)
             ax.set_ylabel(r'without $\tau$',fontsize=fontsize)
-<<<<<<< HEAD
-            if legend: ax.legend(fontsize=fontsize)
-
-    def plot_dos_ax(self,ax1,legend=True,fontsize=8,erange=None,**kwargs):
-=======
             if legend: ax.legend(loc="best", shadow=True, fontsize=fontsize)
 
     def plot_dos_ax(self, ax1, legend=True, fontsize=8, erange=None, **kwargs):
->>>>>>> 521ba172
         """
         Plot the dos for all the results in the robot
         """
@@ -767,11 +716,7 @@
 
         for result in self.results:
             result.plot_dos_ax(ax1,fontsize=fontsize,**kwargs)
-<<<<<<< HEAD
-        if legend: ax1.legend(fontsize=fontsize)
-=======
         if legend: ax1.legend(loc="best", shadow=True, fontsize=fontsize)
->>>>>>> 521ba172
 
     def plot_ax(self,ax1,what,components=('xx',),itemp_list=None,itau_list=None,fontsize=8,erange=None,**kwargs):
         """
@@ -798,7 +743,6 @@
             #filter results by temperature
             tau_list = self.tmesh if itau_list is None else [self.tmesh[itau] for itau in itau_list]
             filtered_results = [res for res in self.results if res.tau_temp in tau_list]
-<<<<<<< HEAD
 
             #plot the results
             for itemp,result in enumerate(filtered_results):
@@ -809,10 +753,9 @@
             for result in self.notau_results:
                 result.plot_ax(ax1,what,components,itemp_list,fontsize=fontsize,**kwargs)
 
-    
     @add_fig_kwargs
-    def plot_transport(self,itemp_list=None,itau_list=None,components=('xx',),
-                       erange=None,ax_array=None,fontsize=8,legend=True,**kwargs):
+    def plot_transport(self, itemp_list=None, itau_list=None, components=('xx',),
+                       erange=None, ax_array=None, fontsize=8, legend=True, **kwargs):
         """
         Plot the different quantities relevant for transport for all the results in the robot
         """
@@ -822,38 +765,10 @@
         self.plot_ax(ax_array[1,0],'kappa',      itemp_list=itemp_list,itau_list=itau_list,fontsize=fontsize,**kwargs)
         self.plot_ax(ax_array[1,1],'powerfactor',itemp_list=itemp_list,itau_list=itau_list,fontsize=fontsize,**kwargs)
 
-        if legend: 
-            for ax in ax_array.flatten(): ax.legend(fontsize=fontsize)
-        fig.tight_layout()
-=======
-
-            #plot the results
-            for itemp,result in enumerate(filtered_results):
-                color = kwargs.pop('c',cmap(itemp/len(filtered_results)))
-                result.plot_ax(ax1,what,components,itemp_list,fontsize=fontsize,c=color,**kwargs)
-        else:
-            #plot result without tau
-            for result in self.notau_results:
-                result.plot_ax(ax1,what,components,itemp_list,fontsize=fontsize,**kwargs)
-
-
-    @add_fig_kwargs
-    def plot_transport(self, itemp_list=None, itau_list=None, components=('xx',),
-                       erange=None, ax_array=None, fontsize=8, legend=True, **kwargs):
-        """
-        Plot the different quantities relevant for transport for all the results in the robot
-        """
-        ax_array, fig, plt = get_axarray_fig_plt(ax_array,nrows=2,ncols=2)
-        self.plot_ax(ax_array[0,0],'sigma',      itemp_list=itemp_list,itau_list=itau_list,fontsize=fontsize,**kwargs)
-        self.plot_ax(ax_array[0,1],'seebeck',    itemp_list=itemp_list,itau_list=itau_list,fontsize=fontsize,**kwargs)
-        self.plot_ax(ax_array[1,0],'kappa',      itemp_list=itemp_list,itau_list=itau_list,fontsize=fontsize,**kwargs)
-        self.plot_ax(ax_array[1,1],'powerfactor',itemp_list=itemp_list,itau_list=itau_list,fontsize=fontsize,**kwargs)
-
         if legend:
             for ax in ax_array.flatten(): ax.legend(loc="best", shadow=True, fontsize=fontsize)
 
         #fig.tight_layout()
->>>>>>> 521ba172
         return fig
 
     @add_fig_kwargs
@@ -873,11 +788,7 @@
         ax1, fig, plt = get_ax_fig_plt(ax=None)
         self.plot_ax(ax1,what,components=components,itemp_list=itemp_list,itau_list=itau_list,
                      fontsize=fontsize,erange=erange,**kwargs)
-<<<<<<< HEAD
-        if legend: fig.legend(fontsize=fontsize)
-=======
         if legend: ax1.legend(loc="best", shadow=True, fontsize=fontsize)
->>>>>>> 521ba172
         return fig
 
     @add_fig_kwargs
@@ -891,11 +802,10 @@
         self.plot_vvdos_ax(ax_array[2],itau_list=range(self.ntemp),components=components,erange=erange,
                            fontsize=fontsize,legend=legend)
         return fig
-<<<<<<< HEAD
- 
+
     @add_fig_kwargs
     def plot_dos(self,ax=None,erange=None,fontsize=8,legend=True,**kwargs):
-        """ 
+        """
         Plot dos for the results in the Robot
         """
         ax1, fig, plt = get_ax_fig_plt(ax=ax)
@@ -914,30 +824,6 @@
                            fontsize=fontsize,legend=legend)
         return fig
 
-=======
-
-    @add_fig_kwargs
-    def plot_dos(self,ax=None,erange=None,fontsize=8,legend=True,**kwargs):
-        """
-        Plot dos for the results in the Robot
-        """
-        ax1, fig, plt = get_ax_fig_plt(ax=ax)
-        self.plot_dos_ax(ax1,erange=erange,legend=legend,fontsize=fontsize,**kwargs)
-        return fig
-
-    @add_fig_kwargs
-    def plot_vvdos(self,ax_array=None,itau_list=None,components=('xx',),erange=None,fontsize=8,legend=True,**kwargs):
-        """
-        Plot vvdos for all the results in the Robot
-        """
-        ax_array, fig, plt = get_axarray_fig_plt(ax_array=ax_array,sharex=True,nrows=2)
-
-        self.plot_vvdos_ax(ax_array[0],components=components,erange=erange,fontsize=fontsize,legend=legend)
-        self.plot_vvdos_ax(ax_array[1],itau_list=range(self.ntemp),components=components,erange=erange,
-                           fontsize=fontsize,legend=legend)
-        return fig
-
->>>>>>> 521ba172
     def set_erange(self,emin,emax):
         """ Get an energy range based on an energy margin above and bellow the fermi level"""
         self.erange = (emin,emax)
@@ -961,11 +847,7 @@
         """
         Set the range in which to plot the change of the doping
         for all the results
-<<<<<<< HEAD
-        
-=======
-
->>>>>>> 521ba172
+
         Args:
             emin: minimun energy in eV
             emax: maximum energy in eV
