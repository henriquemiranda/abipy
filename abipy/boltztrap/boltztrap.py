--- conflicted
+++ resolved
@@ -7,7 +7,6 @@
 import time
 import pickle
 import numpy as np
-<<<<<<< HEAD
 from monty.string import marquee
 from monty.termcolor import cprint
 from abipy.tools.plotting import add_fig_kwargs
@@ -17,9 +16,6 @@
 from abipy.core.structure import Structure
 import abipy.core.abinit_units as abu
 from pymatgen.symmetry.bandstructure import HighSymmKpath
-=======
-import abipy.core.abinit_units as abu
->>>>>>> e14a4e8e
 
 from abipy.tools.plotting import add_fig_kwargs
 from abipy.tools.decorators import timeit
@@ -149,13 +145,8 @@
             linewidth = qpes[0, :, bstart:bstop, itemp].imag.T*abu.eV_Ha
             linewidths.append(linewidth)
 
-<<<<<<< HEAD
         return cls(fermi, structure, nelect, kpoints, eig, volume, linewidths=linewidths, 
                    tmesh=tmesh, lpratio=lpratio)
-=======
-        return cls(fermi, atoms, nelect, kpoints, eig, volume, linewidths,
-                   tmesh, mumesh, lpratio=lpratio)
->>>>>>> e14a4e8e
 
     def get_lattvec(self):
         """this method is required by Bolztrap"""
@@ -266,25 +257,16 @@
         else: erange = np.array(erange)/abu.Ha_eV+self.fermi
 
         #interpolate the electronic structure
-<<<<<<< HEAD
         if verbose: print('interpolating bands')
         results = fite.getBTPbands(self.equivalences, self.coefficients, 
-=======
-        results = fite.getBTPbands(self.equivalences, self.coefficients,
->>>>>>> e14a4e8e
                                    self.lattvec, nworkers=self.nworkers)
         eig_fine, vvband, cband = results
 
         #calculate DOS and VDOS without lifetimes
-<<<<<<< HEAD
         if verbose: print('calculating dos and vvdos')
         wmesh,dos,vvdos,_ = BL.BTPDOS(eig_fine, vvband, erange=erange, npts=npts, mode=dos_method) 
         app(BoltztrapResult(self,wmesh,dos,vvdos,self.fermi,self.tmesh,self.volume))
     
-=======
-        wmesh,dos,vvdos,_ = BL.BTPDOS(eig_fine, vvband, erange=erange, npts=npts, mode=dos_method)
-
->>>>>>> e14a4e8e
         #if we have linewidths
         if self.linewidths:
             for itemp in range(self.ntemps):
@@ -294,28 +276,16 @@
                                            self.lattvec, nworkers=self.nworkers)
                 linewidth_fine, vvband, cband = results
                 tau_fine = 1.0/np.abs(2*linewidth_fine*eV_s)
-<<<<<<< HEAD
- 
-=======
-
->>>>>>> e14a4e8e
+
                 #calculate vvdos with the lifetimes
                 if verbose: print('calculating dos and vvdos')
                 wmesh, dos_tau, vvdos_tau, _ = BL.BTPDOS(eig_fine, vvband, erange=erange, npts=npts,
                                                          scattering_model=tau_fine, mode=dos_method)
                 #store results
-<<<<<<< HEAD
                 app(BoltztrapResult(self,wmesh,dos_tau,vvdos_tau,self.fermi,self.tmesh,
                                     self.volume,tau_temp=self.tmesh[itemp]))
  
         return BoltztrapResultRobot(boltztrap_results)
-=======
-                dos_tau_temps.append(dos_tau)
-                vvdos_tau_temps.append(vvdos_tau)
-
-        return BoltztrapResults(self,wmesh,dos,vvdos,self.fermi,self.mumesh,self.tmesh,self.volume,
-                                dos_tau_temps=dos_tau,vvdos_tau_temps=vvdos_tau_temps)
->>>>>>> e14a4e8e
 
     def __str__(self):
         lines = []; app = lines.append
@@ -391,25 +361,17 @@
 
     @property
     def powerfactor(self):
-<<<<<<< HEAD
         return self.sigma * self.seebeck**2
-     
-=======
-        return self.sigmas * elf.seebeck**2
-
->>>>>>> e14a4e8e
+
     @property
     def kappa(self):
         if not hasattr(self,'_kappa'):
             self.compute_onsager_coefficients()
         return self._kappa
-<<<<<<< HEAD
   
     def set_tmesh(self,tmesh):
         """ Set the temperature mesh"""    
         self.tmesh = tmesh
-=======
->>>>>>> e14a4e8e
 
     def compute_fermiintegrals(self):
         """Compute and store the results of the Fermi integrals"""
