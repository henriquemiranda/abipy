"""This module contains lookup table with the name of the ABINIT variables."""
from __future__ import division, print_function, unicode_literals, absolute_import

import json
import numpy as np
import logging

from monty.string import is_string
from monty.functools import lazy_property
from pymatgen.core.units import bohr_to_ang
from abipy.core.structure import Structure

__all__ = [
    "AbinitInputFile",
    "is_anaddb_var",
    "is_abitoken",
    "is_abivar",
    "is_abiunit",
]

logger = logging.getLogger(__name__)

_anaddb_varnames = None


def _get_anaddb_varnames():
    global _anaddb_varnames 
    if _anaddb_varnames is not None: 
        return _anaddb_varnames

    from abipy import data as abidata
    with open(abidata.var_file("anaddb_vars.json")) as fh:
        _anaddb_varnames = set(json.load(fh))
        return _anaddb_varnames


def is_anaddb_var(varname):
    """True if varname is a valid Anaddb variable."""
    return varname in _get_anaddb_varnames()


ABI_VARNAMES = None


def is_abivar(s):
    """True if s is an ABINIT variable."""
    global ABI_VARNAMES
    if ABI_VARNAMES is None:
        from abipy import data as abidata
        with open(abidata.var_file("abinit_vars.json")) as fh:
            ABI_VARNAMES = set(json.load(fh))

    return s in ABI_VARNAMES


<<<<<<< HEAD
ABI_UNIT_NAMES = set([s.lower() for s in (
    "au",
    "Angstr", "Angstrom", "Angstroms", "Bohr", "Bohrs",
    "eV", "Ha", "Hartree", "Hartrees", "K", "Ry", "Rydberg", "Rydbergs",
    "T", "Tesla")])

=======
ABI_UNIT_NAMES = {s.lower() for s in (
"au", 
"Angstr", "Angstrom", "Angstroms", "Bohr", "Bohrs", 
"eV", "Ha", "Hartree", "Hartrees", "K", "Ry", "Rydberg", "Rydbergs", 
"T", "Tesla")}
>>>>>>> cd6043ef

def is_abiunit(s):
    """True if s is one of the units supported by the ABINIT parser"""
    if not is_string(s): return False
    global ABI_UNIT_NAMES
    return s.lower() in ABI_UNIT_NAMES


ABI_OPERATORS = set(["sqrt", ])


def is_abioperator(s):
    """True is string contains one of the operators supported by the ABINIT parser."""
    global ABI_UNIT_NAMES
    return s in ABI_OPERATORS

ABI_MULTI_TAGS = set(["+", ":", "*", "?"])


def is_abitoken(s):
    """
    True if s is one of the token supported by the ABINIT parser
    i.e. variable name or unit name.
    """
    return s in ABI_ALLTOKENS


def analyze_token(tok):
    """
    Analyze a string.
    Return (True, dataset_index) or (None, None).
    """
    name = None
    isvar = False
    isunit = False
    dataset = None
    postfix = None

    if tok[0].isalpha(): 
        # We have a new variable or a string giving the unit.
        dtidx = None
                                                                          
        #unit = None
        #if is_abiunit(tok):
        #    unit = tok
                                                                          
        if tok[-1].isdigit() and "?" not in tok:
            # Handle dataset index.
            l = []
            for i, c in enumerate(tok[::-1]):
                if c.isalpha(): break
                l.append(c)
            else:
                raise ValueError("Cannot find dataset index in %s" % tok)
                                                                          
            l.reverse()
            dataset = int("".join(l))
            tok = tok[:len(tok)-i-1]

    #return dict2namedtuple(name, isvar, isunit, dataset, postfix)


def expand_star(s):
    """
    Evaluate star syntax. Return new string

    >>> assert expand_star("3*2") == '2 2 2'
    >>> assert expand_star("2 *1") == '1 1'
    >>> assert expand_star("1 2*2") == '1 2 2'
    """
    if "*" not in s: return s
    s = s.replace("*", " * ").strip()
    tokens = s.split()

    l = []
    while tokens:
        c = tokens.pop(0)
        if c == "*":
            num = int(l.pop(-1))
            val = tokens.pop(0)
            l.extend(num * [val])
        else:
            l.append(c)

    return " ".join(l)


#uinfo = namedtuple("Uinfo", "utype, pmg_name, defto") 
#
#ABI_UNITS = {
## Abinit_name : unit_type (see pymatgen.core.units), pymatgen name, default conversion
#    "bohr": uinfo("length", "bohr", "bohr"),
#    "angstrom": uinfo("length", "ang", "bohr"),
#}


def str2array_bohr(obj):
    if not is_string(obj): return np.asarray(obj)

    # Treat e.g. acell 3 * 1.0
    obj = expand_star(obj)
    tokens = obj.split()
    
    if not tokens[-1].isalpha():
        # No unit
        return np.fromstring(obj, sep=" ")

    unit = tokens[-1].lower()
    if unit in ("angstr", "angstrom", "angstroms"):
        return np.fromstring(" ".join(tokens[:-1]), sep=" ") / bohr_to_ang
    elif unit in ("bohr", "bohrs"):
        return np.fromstring(" ".join(tokens[:-1]), sep=" ") 
    else:
        raise ValueError("Don't know how to handle unit: %s" % unit)


def str2array(obj):
    if not is_string(obj): return np.asarray(obj)
    return np.fromstring(expand_star(obj), sep=" ") 


def varname_dtindex(tok):
    """
    >>> assert varname_dtindex("acell1") == ("acell", 1)
    >>> assert varname_dtindex("fa1k2") == ("fa1k", 2)
    """
    l = []
    for i, c in enumerate(tok[::-1]):
        if c.isalpha(): break
        l.append(c)
    else:
        raise ValueError("Cannot find dataset index in %s" % tok)

    assert i > 0
    l.reverse()
    dtidx = int("".join(l))
    tok = tok[:len(tok)-i]

    return tok, dtidx


def eval_operators(s):
    """
    Receive a string, find the occurences of operators supported 
    in the input file (e.g. sqrt), evalute expression and return new string.
    """
    import re
    re_sqrt = re.compile(" sqrt\((.+)\) ")
    #m = re_sqrt.match(s)
    #if m:
    #    print("in sqrt")
    #    print(m.group())
    #re.sub(regex, replacement, subject)
    #>>> def dashrepl(matchobj):
    #...     if matchobj.group(0) == '-': return ' '
    #...     else: return '-'
    #>>> re.sub('-{1,2}', dashrepl, 'pro----gram-files')
    #'pro--gram files'
    #>>> re.sub(r'\sAND\s', ' & ', 'Baked Beans And Spam', flags=re.IGNORECASE)
    #'Baked Beans & Spam'

    return s


class Dataset(dict):
    #def __init__(self, **kwargs):

    @lazy_property
    def structure(self):
        kwargs = {}
        if "angdeg" in self:
            assert "rprim" not in self
            raise NotImplementedError("angdeg")
            #kwargs["angdeg"] = 
        else:
            # Handle structure specified with rprim.
            kwargs["rprim"] = str2array_bohr(self.get("rprim", "1.0 0 0 0 1 0 0 0 1"))

        # Default value for acell
        acell = str2array_bohr(self.get("acell", "1.0 1.0 1.0"))

        check = {k: 1 for k in ("xred", "xcart", "xangst") if k in self}
        if len(check) != 1:
            raise ValueError("Atomic positions are not specified correctly:\n%s" % str(check))

        if "xred" in self:
            kwargs["xred"] = np.fromstring(self["xred"], sep=" ")
        elif "xcart" in self:
            kwargs["xcart"] = str2array_bohr(self["xcart"])
        elif "xangst" in self:
            kwargs["xangst"] = np.fromstring(self["xangst"], sep=" ")

        return Structure.from_abivars(
            acell=acell,
            znucl=str2array(self["znucl"]),
            typat=str2array(self["typat"]),
            **kwargs
        )


class AbinitInputFile(object):
    """
    This object parses the Abinit input file, stores the variables in
    dict-like objects (Datasets) and build `Structure` objects from 
    the input variables. Mainly used for inspecting the structure 
    declared in the Abinit input file.
    """
    @classmethod
    def from_file(cls, path):
        """Build the object from file."""
        with open(path, "rt") as fh:
            return cls.from_string(fh.read())

    @classmethod
    def from_string(cls, string):
        """Build the object from string."""
        d = parse_abinit_string(string)
        return cls(d, string)

    def __init__(self, dvars, string):
        """
        Args:
            dvars: Dictionary {varname: value} returned by `parse_abinit_string`.
            string: String with the Abinit input (used in __str__)
        """
        self.string = string

        self.ndtset = int(dvars.pop("ndtset", 1))
        self.udtset = dvars.pop("udtset", None)
        self.jdtset = dvars.pop("jdtset", None)

        if self.udtset is not None or self.jdtset is not None:
            #logger.warning("udtset and jdtset are not supported") 
            raise ValueError("udtset and jdtset are not supported") 

        self.dtsets = [Dataset() for i in range(self.ndtset)]

        # Treat all variables without a dataset index 
        kv_list = list(dvars.items())
        for k, v in kv_list:
            if k[-1].isdigit() or any(c in k for c in ("?", ":", "+", "*")): continue
            for d in self.dtsets: d[k] = v 
            dvars.pop(k)

        # Treat all variables with a dataset index except those with "?", ":", "+"
        kv_list = list(dvars.items())
        for k, v in kv_list:
            if any(c in k for c in ("?", ":", "+", "*")): continue
            varname, idt = varname_dtindex(k)
            dvars.pop(k)

            if idt > self.ndtset: 
                logger.warning("Ignoring key: %s because ndtset: %d" % (k, self.ndtset))
                continue
            self.dtsets[idt-1][varname] = v
            
        # Now treat series e.g. ecut: 10 ecut+ 5 (? is not treated)
        kv_list = list(dvars.items())
        for k, v in kv_list:
            if "?" in k: continue 
            if ":" not in k: continue
            # TODO units
            vname = k[:-1] 
            start = str2array(dvars.pop(k))

            incr = dvars.pop(vname + "+", None)
            if incr is not None:
                incr = str2array(incr)
                for dt in self.dtsets:
                    dt[vname] = start.copy()
                    start += incr
                    
            else:
                mult = dvars.pop(vname + "*")
                mult = str2array(mult)
                for dt in self.dtsets:
                    dt[vname] = start.copy()
                    start *= mult

        err = 0
        for i, dt in enumerate(self.dtsets):
            wrong_vars = [k for k in dt if not is_abivar(k)]
            if wrong_vars:
                err += len(wrong_vars)
                print("Wrong variables in dataset %d:\n%s" % (i, str(wrong_vars)))
        if err:
            raise ValueError("Found wrong variables. Aborting now")

        if dvars:
            raise ValueError("Don't know how handle variables in %s" % str(dvars))

    def __str__(self):
        return self.string

    @lazy_property
    def structure(self):
        """
        The structure defined in the input file.
        If the input file contains multiple datasets, this property returns None
        if the datasets have different structures. In this case, one has to
        access the structure of the individual datasets. For example:

            input.dtsets[0].structure 

        gives the structure of the first dataset.
        """
        for dt in self.dtsets[1:]:
            if dt.structure != self.dtsets[0].structure:
                logger.warning("Datasets have different structures. Returning None. Use input.dtsets[i].structure")
                return None

        return self.dtsets[0].structure


def parse_abinit_string(s):
    # Remove comments.
    text = []
    for line in s.splitlines():
        line.strip()
        i = line.find("#")
        if i != -1: line = line[:i]
        i = line.find("!")
        if i != -1: line = line[:i]
        if line: text.append(line)

    # Build string of the form "var1 value1 var2 value2" and split.
    text = " ".join(text)
    text = eval_operators(text)
    tokens = text.split()

    # Get ndtset.
    try:
        i = tokens.index("ndtset")
    except ValueError:
        i = None
    #ndtset = 1 if i is None else int(tokens[i+1])

    varpos = []
    for pos, tok in enumerate(tokens):

        #t = analyze_token(tok)
        #if t.isvar:
        #elif t.isunit:

        if tok[0].isalpha():  
            # Either new variable, string defining the unit or operator e.g. sqrt
            if is_abiunit(tok) or is_abioperator(tok): 
                continue

            # new variable
            #dtidx = None

            if tok[-1].isdigit() and "?" not in tok:
                # Handle dataset index.
                l = []
                for i, c in enumerate(tok[::-1]):
                    if c.isalpha(): break
                    l.append(c)
                else:
                    raise ValueError("Cannot find dataset index in %s" % tok)

                l.reverse()
                #dtidx = int("".join(l))
                #tok = tok[:len(tok)-i-1]

            varpos.append(pos)

    varpos.append(len(tokens) + 1)

    d = {}
    for i, pos in enumerate(varpos[:-1]):
        varname = tokens[pos]
        d[varname] = " ".join(tokens[pos+1: varpos[i+1]])

    err_lines = []
    for k, v in d.items():
        if not v:
            err_lines.append("key %s was not parsed correctly (empty value)" % k)
    if err_lines:
        raise RuntimeError("\n".join(err_lines))

    return d

# Tokens are divides in 3 classes: variable names, unit names, operators
#from .abivars_db import ABI_VARNAMES, ABI_UNITS, ABI_OPS
#
## All tokens supported by the abinit parser.
#ABI_ALLTOKENS = ABI_VARNAMES + ABI_OPS + ABI_UNITS <|MERGE_RESOLUTION|>--- conflicted
+++ resolved
@@ -53,20 +53,12 @@
     return s in ABI_VARNAMES
 
 
-<<<<<<< HEAD
-ABI_UNIT_NAMES = set([s.lower() for s in (
-    "au",
-    "Angstr", "Angstrom", "Angstroms", "Bohr", "Bohrs",
-    "eV", "Ha", "Hartree", "Hartrees", "K", "Ry", "Rydberg", "Rydbergs",
-    "T", "Tesla")])
-
-=======
 ABI_UNIT_NAMES = {s.lower() for s in (
 "au", 
 "Angstr", "Angstrom", "Angstroms", "Bohr", "Bohrs", 
 "eV", "Ha", "Hartree", "Hartrees", "K", "Ry", "Rydberg", "Rydbergs", 
 "T", "Tesla")}
->>>>>>> cd6043ef
+
 
 def is_abiunit(s):
     """True if s is one of the units supported by the ABINIT parser"""
