# coding: utf-8
from __future__ import unicode_literals, division, print_function

<<<<<<< HEAD
import sys
import abipy.data as abidata
import abipy.abilab as abilab

=======
import abipy.data as abidata
import abipy.abilab as abilab
>>>>>>> 0bf9cd10
from abipy.core.testing import AbipyTest
from abipy.abio.inputs import AbinitInput
from abipy.abio.factories import *


class FactoryTest(AbipyTest):

    def setUp(self):
        # Si ebands
        self.si_structure = abilab.Structure.from_file(abidata.cif_file("si.cif"))
        self.si_pseudo = abidata.pseudos("14si.pspnc")

    def validate_multi(self, multi):
        """Test validity of MultiDataset or a list of input objects."""
        if hasattr(multi, "split_datasets"):
            dtlist = multi.split_datasets()
        else:
            dtlist = multi

        rcode = 0
        for dtset in dtlist:
            v = dtset.abivalidate()
            if v.retcode != 0: print("Validation error in %s" % str(v))
            rcode += v.retcode
        assert rcode == 0

    def test_factory_protocol(self):
        """Testing factory protocol."""
        # XXX
        # No ecut and pseudos without hints
        #with self.assertRaises(AbinitInput.Error):
        #    ebands_input(self.si_structure, pseudos=abidata.pseudos("14si.pspnc", "Si.oncvpsp"))

    def test_ebands_input(self):
        """Testing ebands_input factory."""
        inp = ebands_input(self.si_structure, self.si_pseudo, kppa=10, ecut=2)
        self.validate_multi(inp)

        scf_inp, nscf_inp = inp.split_datasets()

        #inp = ebands_input(self.si_structure, self.si_pseudo, scf_kppa, nscf_nband, dos_kppa=dos_kppa)
        #print(inp)
        #self.validate_multi(inp)

        flow = abilab.Flow("flow_ebands_input")
        flow.register_work(abilab.BandStructureWork(scf_inp, nscf_inp))
        flow.allocate()
        #flow.make_scheduler().start()

    def test_ion_ioncell_relax_input(self):
        """Testing ioncell_relax_input factory."""
        inp = ion_ioncell_relax_input(self.si_structure, self.si_pseudo, kppa=10, ecut=2)
                            #scf_kppa, scf_nband #accuracy="normal", spin_mode="polarized",
                            #smearing="fermi_dirac:0.1 eV", charge=0.0, scf_algorithm=None)

        self.validate_multi(inp)
        ion_inp, ioncell_inp = inp.split_datasets()

        flow = abilab.Flow("flow_ion_ioncell_relax_input")
        flow.register_work(abilab.RelaxWork(ion_inp, ioncell_inp))
        flow.allocate()

    def test_g0w0_with_ppmodel_inputs(self):
        """Testing g0w0_with_ppmodel_input factory."""
        scf_kppa, scf_nband, nscf_nband = 10, 10, 10
        ecuteps, ecutsigx = 2, 2


        multi = g0w0_with_ppmodel_inputs(self.si_structure, self.si_pseudo, scf_kppa, nscf_nband, ecuteps, ecutsigx,
                                      ecut=2)
                                      #accuracy="normal", spin_mode="polarized", smearing="fermi_dirac:0.1 eV",
                                      #ppmodel="godby", charge=0.0, scf_algorithm=None, inclvkb=2, scr_nband=None,
                                      #sigma_nband=None, gw_qprange=1):

        self.validate_multi(multi)

        scf_input, nscf_input, scr_input, sigma_input = multi.split_datasets()
        flow = abilab.Flow("flow_g0w0_with_ppmodel")
        flow.register_work(abilab.G0W0Work(scf_input, nscf_input, scr_input, sigma_input))
        flow.allocate()
<<<<<<< HEAD
=======
        #flow.make_scheduler().start()

    def test_convergence_inputs_single(self):
        """Testing g0w0_convergence_input factory single calculation."""
        scf_kppa, scf_nband, nscf_nband = 10, 10, [10]
        ecuteps, ecutsigx = [2], 2

        inputs = g0w0_convergence_inputs(self.si_structure, self.si_pseudo, scf_kppa, nscf_nband, ecuteps, ecutsigx,
                                         extra_abivars={'ecut_s': [2]}, scf_nband=scf_nband, ecut=2)
        # accuracy="normal", spin_mode="polarized", smearing="fermi_dirac:0.1 eV",
        # ppmodel="godby", charge=0.0, scf_algorithm=None, inclvkb=2, scr_nband=None,
        # sigma_nband=None, gw_qprange=1):

        # one scf, one nscf and one screening / sigma multi
        self.assertEqual(len(inputs), 4)
        self.assertIsInstance(inputs[0][0], AbinitInput)
        self.assertIsInstance(inputs[1][0], AbinitInput)
        self.assertIsInstance(inputs[2][0], AbinitInput)
        self.assertIsInstance(inputs[3][0], AbinitInput)

        self.assertEqual(inputs[0][0].variable_checksum(), 7103718882381428210)
        self.assertEqual(inputs[1][0].variable_checksum(), -7769555600210016011)
        self.assertEqual(inputs[2][0].variable_checksum(), 8757310848648668113)
        self.assertEqual(inputs[3][0].variable_checksum(), -3535849381983428284)

#        for input in [inputs[0][0], inputs[1][0], inputs[2][0], inputs[3][0]]:

        for inp in [item for sublist in inputs for item in sublist]:
            val = inp.abivalidate()
            if val.retcode != 0:
                print(inp)
                print(val.log_file.read())
                self.assertEqual(val.retcode, 0)

        self.assertEqual(inputs[3][0]['gwpara'], 2)
        self.assertEqual(inputs[3][0]['gwmem'], '10')
        self.assertEqual(inputs[2][0]['optdriver'], 3)
        self.assertEqual(inputs[3][0]['optdriver'], 4)

    def test_convergence_inputs_conve(self):
        """Testing g0w0_convergence_input factory convergence calculation."""
        scf_kppa, scf_nband, nscf_nband = 10, 10, [10, 12, 14]
        ecuteps, ecutsigx = [2, 3, 4], 2

        inputs = g0w0_convergence_inputs(self.si_structure, self.si_pseudo, scf_kppa, nscf_nband, ecuteps, ecutsigx,
                                         extra_abivars={'ecut_s': [2, 4, 6]}, scf_nband=scf_nband, ecut=2, nksmall=20)

        inputs_flat = [item for sublist in inputs for item in sublist]

        self.assertEqual(len(inputs_flat), 24)

        for inp in [item for sublist in inputs for item in sublist]:
            val = inp.abivalidate()
            if val.retcode != 0:
                print(inp)
                print(val.log_file.read())
                self.assertEqual(val.retcode, 0)
>>>>>>> 0bf9cd10

    def test_bse_with_mdf(self):
        """Testing bse_with_mdf input factory."""

        scf_kppa, scf_nband, nscf_nband, dos_kppa = 10, 10, 10, 4
        ecuteps, ecutsigx = 3, 2
        nscf_ngkpt, nscf_shiftk = [2,2,2], [[0,0,0]]

        multi = bse_with_mdf_inputs(self.si_structure, self.si_pseudo, scf_kppa, nscf_nband, nscf_ngkpt, nscf_shiftk,
                                    ecuteps=2, bs_loband=1, bs_nband=2, mbpt_sciss="0.1 eV", mdf_epsinf=12, ecut=2)
                                    #exc_type="TDA", bs_algo="haydock", accuracy="normal", spin_mode="polarized",
                                    #smearing="fermi_dirac:0.1 eV", charge=0.0, scf_algorithm=None):

        print(multi)
        self.validate_multi(multi)
        scf_input, nscf_input, bse_input = multi.split_datasets()
        flow = abilab.Flow("flow_bse_with_mdf")
        flow.register_work(abilab.BseMdfWork(scf_input, nscf_input, bse_input))
        flow.allocate()

    def test_scf_phonons_inputs(self):
        """Testing scf_phonons_inputs."""
        scf_kppa, scf_nband, nscf_nband, dos_kppa = 10, 10, 10, 4
        ecut = 4
        inps = scf_phonons_inputs(self.si_structure, self.si_pseudo, scf_kppa,
                                  ecut=ecut) #, pawecutdg=None, scf_nband=None, accuracy="normal", spin_mode="polarized",
        self.validate_multi(inps)

        #if self.has_abinit():
        #    print(inps[1].abiget_irred_phperts())
        #assert 0<|MERGE_RESOLUTION|>--- conflicted
+++ resolved
@@ -1,15 +1,7 @@
-# coding: utf-8
 from __future__ import unicode_literals, division, print_function
 
-<<<<<<< HEAD
-import sys
 import abipy.data as abidata
 import abipy.abilab as abilab
-
-=======
-import abipy.data as abidata
-import abipy.abilab as abilab
->>>>>>> 0bf9cd10
 from abipy.core.testing import AbipyTest
 from abipy.abio.inputs import AbinitInput
 from abipy.abio.factories import *
@@ -90,9 +82,6 @@
         flow = abilab.Flow("flow_g0w0_with_ppmodel")
         flow.register_work(abilab.G0W0Work(scf_input, nscf_input, scr_input, sigma_input))
         flow.allocate()
-<<<<<<< HEAD
-=======
-        #flow.make_scheduler().start()
 
     def test_convergence_inputs_single(self):
         """Testing g0w0_convergence_input factory single calculation."""
@@ -149,7 +138,6 @@
                 print(inp)
                 print(val.log_file.read())
                 self.assertEqual(val.retcode, 0)
->>>>>>> 0bf9cd10
 
     def test_bse_with_mdf(self):
         """Testing bse_with_mdf input factory."""
