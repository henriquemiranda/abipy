--- conflicted
+++ resolved
@@ -2304,11 +2304,7 @@
             anaddb_kwargs: Dictionary with Anaddb input variables (default: empty)
             spell_check: False to disable spell checking for input variables.
         """
-<<<<<<< HEAD
-        self._spell_check = spell_check
-=======
         self.set_spell_check(spell_check)
->>>>>>> f3b61b1c
         self._structure = structure
         self.comment = comment
 
